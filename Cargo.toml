[package]
name = "rproxifier"
version = "0.1.0"
edition = "2018"

# See more keys and their definitions at https://doc.rust-lang.org/cargo/reference/manifest.html

[dependencies]
<<<<<<< HEAD
wintun = "0.2.1"
smoltcp = { version = "0.6.0", default-features = false, features = ["proto-ipv6", "proto-ipv4", "std"] }
=======
smoltcp = { version = "0.8.0", default-features = false, features = ["proto-ipv6", "proto-ipv4", "std"] }
>>>>>>> b2c4f1e0
log = "0.4.14"
log4rs = "1.0.0"
async-trait = "0.1.36"
async-std = { version = "1.8.0", features = ["unstable"] }
tracing = "0.1.19"
tracing-futures = { version = "0.2.4", features = ["std-future"], default-features = false }
rand = "0.7.3"
chrono = "0.4.13"
async-std-resolver = "0.21.0-alpha.4"
trust-dns-proto = { version = "0.21.0-alpha.4", default-features = false }
tokio = { version = "1.15.0", features = ["full"] }
libc = "0.2.74"
bytes = "1.1.0"
dashmap = "5.0.0"
anyhow = "1.0.53"<|MERGE_RESOLUTION|>--- conflicted
+++ resolved
@@ -6,12 +6,8 @@
 # See more keys and their definitions at https://doc.rust-lang.org/cargo/reference/manifest.html
 
 [dependencies]
-<<<<<<< HEAD
 wintun = "0.2.1"
-smoltcp = { version = "0.6.0", default-features = false, features = ["proto-ipv6", "proto-ipv4", "std"] }
-=======
 smoltcp = { version = "0.8.0", default-features = false, features = ["proto-ipv6", "proto-ipv4", "std"] }
->>>>>>> b2c4f1e0
 log = "0.4.14"
 log4rs = "1.0.0"
 async-trait = "0.1.36"
