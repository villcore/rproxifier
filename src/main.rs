--- conflicted
+++ resolved
@@ -1,35 +1,17 @@
-<<<<<<< HEAD
-use std::io::Read;
-use std::thread::{sleep, spawn};
-=======
-use std::io::{Read, Write, ErrorKind};
-use std::thread::sleep;
-use std::thread::spawn;
->>>>>>> b2c4f1e0
 use std::time::Duration;
 
 use std::process::{Command, exit};
 use std::net::{IpAddr, Ipv4Addr, SocketAddr, SocketAddrV4};
 use async_std_resolver::{resolver, config, AsyncStdResolver};
-<<<<<<< HEAD
-=======
+
 use crate::dns::resolve::{ForwardingDnsResolver, DirectDnsResolver, UserConfigDnsResolver, DnsResolver, ConfigDnsResolver, FakeIpManager, resolve_host};
->>>>>>> b2c4f1e0
 use crate::dns::server::DnsUdpServer;
 use smoltcp::wire::{IpAddress, IpProtocol, Ipv4Cidr, Ipv4Packet, TcpPacket, UdpPacket, IpVersion};
 
 use log::{info, error};
-<<<<<<< HEAD
-use std::collections::HashMap;
-use std::sync::Arc;
 use wintun::{Session, WintunError};
-use crate::dns::resolve::{DirectDnsResolver, UserConfigDnsWrapResolver};
-// use crate::sys::darwin::setup_ip;
-
-mod dns;
-=======
+
 use std::collections::{HashMap, LinkedList};
-use crate::sys::darwin::setup_ip;
 use smoltcp::Error;
 use tokio::net::{TcpStream, TcpListener};
 use std::sync::{Arc, RwLock, Mutex};
@@ -38,44 +20,40 @@
 use tokio::io::{AsyncReadExt, AsyncWriteExt};
 use crate::dns::protocol::{QueryType, DnsPacket, DnsRecord, TransientTtl};
 use std::any::Any;
+use std::borrow::BorrowMut;
 use std::future::Future;
+use std::thread::{sleep, spawn};
 use async_std_resolver::config::{NameServerConfigGroup, NameServerConfig, Protocol};
->>>>>>> b2c4f1e0
+use crate::sys::run_cmd;
 
 fn main() {
     setup_log();
-
     // TODO construct config
     // TODO start_server_with_config
     info!("Hello, world!");
 
-    let nat_session_manager = Arc::new(Mutex::new(NatSessionManager::new(10000)));
-
-    let run_time = tokio::runtime::Builder::new_current_thread()
-        .enable_all()
-        .build()
-        .unwrap();
-
-    let dns_listen = "";
-<<<<<<< HEAD
-    // let dns_setup = sys::darwin::DNSSetup::new(dns_listen.to_string());
-=======
-    let _dns_setup = sys::darwin::DNSSetup::new(dns_listen.to_string());
->>>>>>> b2c4f1e0
-
-    // start tun_server
-    let tun_session_manager = nat_session_manager.clone();
-    let tun_server_join_handle = spawn(move || run_tun_server(tun_session_manager));
-
-    // start tun_relay_server
-
-    // TODO: remove this.
-    sleep(Duration::from_secs(5));
-
-    let relay_server_session_manager = nat_session_manager.clone();
-    run_time.block_on(start(relay_server_session_manager));
-
-    tun_server_join_handle.join();
+   let nat_session_manager = Arc::new(Mutex::new(NatSessionManager::new(10000)));
+
+   let run_time = tokio::runtime::Builder::new_current_thread()
+       .enable_all()
+       .build()
+       .unwrap();
+
+   let dns_listen = "";
+   // let dns_setup = sys::darwin::DNSSetup::new(dns_listen.to_string());
+   // start tun_server
+   let tun_session_manager = nat_session_manager.clone();
+   let tun_server_join_handle = spawn(move || run_tun_server(tun_session_manager));
+
+   // start tun_relay_server
+
+   // TODO: remove this.
+   sleep(Duration::from_secs(5));
+
+   let relay_server_session_manager = nat_session_manager.clone();
+   run_time.block_on(start(relay_server_session_manager));
+
+   tun_server_join_handle.join();
     info!("Stop.");
     exit(0)
 }
@@ -84,32 +62,16 @@
     log4rs::init_file("config/logrs.yaml", Default::default()).unwrap();
 }
 
-<<<<<<< HEAD
 fn run_macos() {
     println!("running on platform macos");
 }
-=======
-fn run_macos() {}
->>>>>>> b2c4f1e0
-
-fn run_windows() {
-    println!("running on platform windows");
-
-    let lib_path = "wintun.dll";
-    let wintun = unsafe { wintun::load_from_path(lib_path) }.expect("Failed to load wintun dll");
-
-<<<<<<< HEAD
-    let tun_name = "rproxifier-tun";
-    let adapter = match wintun::Adapter::open(&wintun, tun_name) {
-        Ok(a) => a,
-        Err(_) => wintun::Adapter::create(&wintun, tun_name, tun_name, None)
-            .expect("Failed to create wintun adapter!"),
-    };
-
-    // TODO: setup route
-    // TODO: start read & write
-    // TODO: notice direct
-=======
+
+fn run_linux() {}
+
+mod dns;
+mod sys;
+mod tun;
+
 async fn start(nat_session_manager: Arc<Mutex<NatSessionManager>>) {
     let num_concurrent_reqs = 3;
     let mut name_server_config_group = NameServerConfigGroup::with_capacity(num_concurrent_reqs);
@@ -161,14 +123,13 @@
         resolver_arc,
         fake_ip_manager.clone(),
         nat_session_manager.clone(),
-        "10, 0, 0, 1",
+        "10.0.0.1",
         1300)
     ).await;
->>>>>>> b2c4f1e0
 }
 
 async fn start_config_dns_server(config_dns_resolver: ConfigDnsResolver) {
-    info!("start dns server");
+    log::info!("start dns server");
     // TODO: config.
     let dns_listen = "127.0.0.1:53";
     let dns_server: DnsUdpServer = dns::server::DnsUdpServer::new(
@@ -176,27 +137,16 @@
         Box::new(config_dns_resolver),
     ).await;
     dns_server.run_server().await;
-    info!("stop dns server");
-}
-
-<<<<<<< HEAD
-fn start_tun_server() {
-
-    // TODO: use common config
-    let tun_ip = "18.0.0.1";
-    let tun_cidr = "18.0.0.0/16";
-    let netmask = "255.255.255.0";
-=======
+    log::info!("stop dns server");
+}
+
 // TODO: use tokio
 fn run_tun_server(nat_session_manager: Arc<Mutex<NatSessionManager>>) {
-    use tun::darwin::TunSocket;
 
     // TODO: use common config
     let tun_ip = "10.0.0.1";
     let tun_cidr = "10.0.0.0/16";
     let tun_name = "utun9";
-    let mut tun_socket = tun::darwin::TunSocket::new(tun_name).unwrap();
->>>>>>> b2c4f1e0
 
     let relay_addr = Ipv4Addr::from_str(tun_ip).unwrap();
     let relay_port = 1300u16;
@@ -204,16 +154,35 @@
     // info!("start tun {}", tun_name);
 
     let lib_path = "wintun.dll";
-    let wintun = unsafe { wintun::load_from_path(lib_path) }.expect("Failed to load wintun dll");
-
-<<<<<<< HEAD
+    let mut wintun = unsafe { wintun::load_from_path(lib_path) }.expect("Failed to load wintun dll");
     let tun_name = "rproxifier-tun";
-    let adapter = match wintun::Adapter::open(&wintun, tun_name) {
+    let mut adapter = match wintun::Adapter::open(&wintun, tun_name) {
         Ok(a) => a,
         Err(_) => wintun::Adapter::create(&wintun, tun_name, tun_name, None)
             .expect("Failed to create wintun adapter!"),
     };
 
+    let adapter_index = adapter.get_adapter_index().unwrap();
+    log::info!("Adapter {} interface index is {}", tun_name, adapter_index);
+    let output = Command::new("netsh")
+        .arg("interface")
+        .arg("ip")
+        .arg("set")
+        .arg("address")
+        .arg(adapter_index.to_string().as_str())
+        .arg("static")
+        .arg("10.0.0.1")
+        .output();
+
+    match output {
+        Ok(status) => {
+            log::info!("set interface status is {}", status.status)
+        }
+        Err(err) => {
+            log::info!("set interface error: {}", err.to_string())
+        }
+    }
+
     let version = wintun::get_running_driver_version(&wintun).unwrap();
     info!("Using wintun version: {:?}", version);
 
@@ -222,135 +191,132 @@
 
     loop {
         match reader_session.receive_blocking() {
-            Ok(packet) => {
-                let mut buf = packet.bytes();
-                match Ipv4Packet::new_checked(&buf[..]) {
+            Ok(mut packet) => {
+                let mut buf = packet.bytes_mut();
+                let ip_version = match IpVersion::of_packet(&buf[..]) {
+                    Err(_) => {
+                        log::error!("check ip packet version error");
+                        continue;
+                    }
+                    Ok(ip_version) => ip_version
+                };
+
+                if ip_version == IpVersion::Ipv6 {
+                    log::error!("tun not supported ipv6 packet");
+                    continue;
+                }
+
+                match Ipv4Packet::new_checked(&mut buf[..]) {
                     Ok(ipv4_packet) => {
-                        println!("Ip protocol = {}, src = {}, dst = {}", ipv4_packet.protocol().to_string(), ipv4_packet.src_addr(), ipv4_packet.dst_addr());
+                        // println!("Ip protocol = {}, src = {}, dst = {}", ipv4_packet.protocol().to_string(), ipv4_packet.src_addr(), ipv4_packet.dst_addr());
+                        let mut ipv4_packet = match Ipv4Packet::new_checked( &mut buf[..]) {
+                            Err(_) => {
+                                log::error!("tun read ip_v4 packet error");
+                                continue;
+                            }
+                            Ok(p) => p
+                        };
+
+                        let src_addr = Ipv4Addr::from(ipv4_packet.src_addr());
+                        let dst_addr = Ipv4Addr::from(ipv4_packet.dst_addr());
+
+                        match ipv4_packet.protocol() {
+                            IpProtocol::Tcp => {
+                                 let mut tcp_packet = TcpPacket::new_checked(ipv4_packet.payload_mut()).unwrap();
+                                let src_port = tcp_packet.src_port();
+                                let dst_port = tcp_packet.dst_port();
+                                 // log::info!("tun read tcp package from src {}:{}, dst {}:{} ", src_addr, src_port, dst_addr, dst_port);
+
+                                if src_addr == relay_addr && src_port == relay_port {
+                                    let session_manager_copy = nat_session_manager.lock().unwrap();
+                                    if let Some((src_addr, src_port, dst_addr, dst_port)) = session_manager_copy.get_port_session_tuple(dst_port) {
+                                        let new_src_addr = dst_addr;
+                                        let new_src_port = dst_port;
+                                        let new_dst_addr = src_addr;
+                                        let new_dst_port = src_port;
+
+                                        tcp_packet.set_src_port(new_src_port);
+                                        tcp_packet.set_dst_port(new_dst_port);
+                                        tcp_packet.fill_checksum(&new_src_addr.into(), &new_dst_addr.into());
+                                        ipv4_packet.set_src_addr(new_src_addr.into());
+                                        ipv4_packet.set_dst_addr(new_dst_addr.into());
+                                        ipv4_packet.fill_checksum();
+                                        let packet_bytes = ipv4_packet.as_ref();
+                                        // log::info!("1tun write new packet, src_addr {}, src_port {}, dst_addr {}, dst_port {}, packet size = {}",
+                                        //          ipv4_packet.src_addr().to_string(), new_src_port,
+                                        //          ipv4_packet.dst_addr().to_string(), new_dst_port,
+                                        //          packet_bytes.len()
+                                        // );
+
+                                        let bytes_size = packet_bytes.len() as u16;
+                                        let mut send_packet = session.allocate_send_packet(bytes_size).unwrap();
+                                        let send_packet_bytes = send_packet.bytes_mut();
+                                        send_packet_bytes.copy_from_slice(packet_bytes);
+                                        session.send_packet(send_packet);
+                                    } else {
+                                        log::info!("<<<<<<< error1");
+                                        continue;
+                                    }
+                                } else {
+                                    // TODO: modify addr, port
+                                    let copy = nat_session_manager.clone();
+                                    let mut session_manager_write = copy.lock().unwrap();
+                                    let port = session_manager_write.get_session_port((src_addr, src_port, dst_addr, dst_port));
+                                    let port_opt = Some(port);
+                                    if let Some(port) = port_opt {
+                                        let new_src_addr = dst_addr;
+                                        let new_src_port = port.unwrap();
+                                        let new_dst_addr = relay_addr;
+                                        let new_dst_port = 1300u16;
+
+                                        tcp_packet.set_src_port(new_src_port);
+                                        tcp_packet.set_dst_port(new_dst_port);
+                                        tcp_packet.fill_checksum(&new_src_addr.into(), &new_dst_addr.into());
+                                        ipv4_packet.set_src_addr(new_src_addr.into());
+                                        ipv4_packet.set_dst_addr(new_dst_addr.into());
+                                        ipv4_packet.fill_checksum();
+                                        let packet_bytes = ipv4_packet.as_ref();
+                                        // log::info!("2tun write new packet, src_addr {}, src_port {}, dst_addr {}, dst_port {} packet size = {}",
+                                        //          ipv4_packet.src_addr().to_string(), new_src_port,
+                                        //          ipv4_packet.dst_addr().to_string(), new_dst_port,
+                                        //          packet_bytes.len()
+                                        // );
+                                        let bytes_size = packet_bytes.len() as u16;
+                                        let mut send_packet = session.allocate_send_packet(bytes_size).unwrap();
+                                        let send_packet_bytes = send_packet.bytes_mut();
+                                        send_packet_bytes.copy_from_slice(packet_bytes);
+                                        session.send_packet(send_packet);
+                                    } else {
+                                        log::info!("<<<<<<< error2");
+                                        continue;
+                                    }
+                                }
+                             }
+                            IpProtocol::Udp => {
+                                log::error!("tun not supported udp");
+                                continue;
+                            }
+                            other => {
+                                log::error!("unsupported ipv4 protocol {} ", other);
+                            }
+                        }
                     }
                     Err(_) => {
                         tracing::error!("tun read ip_v4 packet error");
                         continue;
                     }
                 };
-=======
-    let nat_session_manager_clone = nat_session_manager.clone();
-
-    // start tun handle
-    let mut buf = [0u8; 4096];
-    loop {
-        let read_size = tun_socket.read(&mut buf).unwrap();
-        if read_size == 0 {
-            log::error!("tun read error");
-            break;
-        }
-
-        let ip_version = match IpVersion::of_packet(&buf[..read_size]) {
-            Err(_) => {
-                log::error!("check ip packet version error");
-                continue;
-            }
-            Ok(ip_version) => ip_version
-        };
-
-        if ip_version == IpVersion::Ipv6 {
-            log::error!("tun not supported ipv6 packet");
-            continue;
-        }
-
-        let mut ipv4_packet = match Ipv4Packet::new_checked(&mut buf[..read_size]) {
-            Err(_) => {
-                log::error!("tun read ip_v4 packet error");
-                continue;
-            }
-            Ok(p) => p
-        };
-
-        let src_addr = Ipv4Addr::from(ipv4_packet.src_addr());
-        let dst_addr = Ipv4Addr::from(ipv4_packet.dst_addr());
-        match ipv4_packet.protocol() {
-            IpProtocol::Tcp => {
-                let mut tcp_packet = TcpPacket::new_checked(ipv4_packet.payload_mut()).unwrap();
-                let src_port = tcp_packet.src_port();
-                let dst_port = tcp_packet.dst_port();
-                // log::info!("tun read tcp package from src {}:{}, dst {}:{} ", src_addr, src_port, dst_addr, dst_port);
-
-                if src_addr == relay_addr && src_port == relay_port {
-                    let session_manager_copy = nat_session_manager_clone.lock().unwrap();
-                    if let Some((src_addr, src_port, dst_addr, dst_port)) = session_manager_copy.get_port_session_tuple(dst_port) {
-                        let new_src_addr = dst_addr;
-                        let new_src_port = dst_port;
-                        let new_dst_addr = src_addr;
-                        let new_dst_port = src_port;
-
-                        tcp_packet.set_src_port(new_src_port);
-                        tcp_packet.set_dst_port(new_dst_port);
-                        tcp_packet.fill_checksum(&new_src_addr.into(), &new_dst_addr.into());
-                        ipv4_packet.set_src_addr(new_src_addr.into());
-                        ipv4_packet.set_dst_addr(new_dst_addr.into());
-                        ipv4_packet.fill_checksum();
-                        let packet_bytes = ipv4_packet.as_ref();
-                        // log::info!("1tun write new packet, src_addr {}, src_port {}, dst_addr {}, dst_port {}, packet size = {}",
-                        //          ipv4_packet.src_addr().to_string(), new_src_port,
-                        //          ipv4_packet.dst_addr().to_string(), new_dst_port,
-                        //          packet_bytes.len()
-                        // );
-                        tun_socket.write(packet_bytes);
-                    } else {
-                        log::info!("<<<<<<< error1");
-                        continue;
-                    }
-                } else {
-                    // TODO: modify addr, port
-                    let copy = nat_session_manager.clone();
-                    let mut session_manager_write = copy.lock().unwrap();
-                    let port = session_manager_write.get_session_port((src_addr, src_port, dst_addr, dst_port));
-                    let port_opt = Some(port);
-                    if let Some(port) = port_opt {
-                        let new_src_addr = dst_addr;
-                        let new_src_port = port.unwrap();
-                        let new_dst_addr = relay_addr;
-                        let new_dst_port = 1300u16;
-
-                        tcp_packet.set_src_port(new_src_port);
-                        tcp_packet.set_dst_port(new_dst_port);
-                        tcp_packet.fill_checksum(&new_src_addr.into(), &new_dst_addr.into());
-                        ipv4_packet.set_src_addr(new_src_addr.into());
-                        ipv4_packet.set_dst_addr(new_dst_addr.into());
-                        ipv4_packet.fill_checksum();
-                        let packet_bytes = ipv4_packet.as_ref();
-                        // log::info!("2tun write new packet, src_addr {}, src_port {}, dst_addr {}, dst_port {} packet size = {}",
-                        //          ipv4_packet.src_addr().to_string(), new_src_port,
-                        //          ipv4_packet.dst_addr().to_string(), new_dst_port,
-                        //          packet_bytes.len()
-                        // );
-                        tun_socket.write(packet_bytes);
-                    } else {
-                        log::info!("<<<<<<< error2");
-                        continue;
-                    }
-                }
-            }
-            IpProtocol::Udp => {
-                log::error!("tun not supported udp");
-                continue;
-            }
-            other => {
-                log::error!("unsupported ipv4 protocol {} ", other);
->>>>>>> b2c4f1e0
             }
             Err(_) => {
                 println!("Got error while reading packet");
                 break;
             },
         }
-<<<<<<< HEAD
-=======
-    }
+    }
+    println!("Press enter to stop session");
 }
 
 async fn run_tun_tcp_relay_server(resolver_arc: Arc<AsyncStdResolver>, fake_ip_manager: Arc<FakeIpManager>, nat_session_manager: Arc<Mutex<NatSessionManager>>, addr: &str, port: u16) {
-
     // bind address
     let tcp_relay_server_addr = format!("{}:{}", addr, port);
     match TcpListener::bind((Ipv4Addr::new(10, 0, 0, 1), 1300)).await {
@@ -418,8 +384,8 @@
                                 let mut dst_socket = TcpStream::connect((real_host, real_port)).await.unwrap();
                                 let (mut dst_read, mut dst_write) = dst_socket.split();
 
-                                let mut src_to_dst_buf = BytesMut::with_capacity(4096);
-                                let mut dst_to_src_buf = BytesMut::with_capacity(4096);
+                                let mut src_to_dst_buf = BytesMut::with_capacity(4096 * 4);
+                                let mut dst_to_src_buf = BytesMut::with_capacity(4096 * 4);
 
                                 loop {
                                     tokio::select! {
@@ -457,7 +423,7 @@
         }
 
         Err(err) => {
-            log::info!("======================tun tcp relay server error {}", err.to_string());
+            log::info!("======================tun tcp relay server {} error {}", tcp_relay_server_addr.to_string(), err.to_string());
         }
     }
 }
@@ -550,49 +516,5 @@
             self.session_addr_to_port.remove(&(*src_addr, *src_port, *dst_addr, *dst_port,));
             self.session_port_to_addr.remove(&port);
         }
->>>>>>> b2c4f1e0
-    }
-    println!("Press enter to stop session");
-    // modify ipv4 packet address & port
-
-    // // config route
-    // setup_ip(tun_name, tun_ip, tun_cidr);
-
-    //
-    // start tun handle
-    // let mut buf = [0u8; 2048];
-    // loop {
-    //     let read_size = tun_socket.read(&mut buf).unwrap();
-    //     if read_size == 0 {
-    //         log::error!("tun read error");
-    //         break;
-    //     }
-    //
-    //     let mut ipv4_packet = match Ipv4Packet::new_checked(&buf[..read_size]) {
-    //         Ok(p) => {
-    //             p
-    //         }
-    //         Err(_) => {
-    //             tracing::error!("tun read ip_v4 packet error");
-    //             continue;
-    //         }
-    //     };
-    //
-    //     // modify ipv4 packet address & port
-    //     println!("Ip protocol = {}, src = {}, dst = {}", ipv4_packet.protocol().to_string(), ipv4_packet.src_addr(), ipv4_packet.dst_addr());
-    //     match ipv4_packet.protocol() {
-    //         IpProtocol::Tcp => {
-    //             let tcp_packet = TcpPacket::new_checked(ipv4_packet.payload()).unwrap();
-    //             log::info!("tun read tcp package from src {} src_port {} ", ipv4_packet.src_addr(), tcp_packet.src_port());
-    //
-    //             // TODO: modify
-    //         }
-    //         // IpProtocol::Udp => {
-    //         //
-    //         // }
-    //         other => {
-    //             log::error!("unsupported ipv4 protocol {} ", other);
-    //         }
-    //     }
-    //     // device.write(&buf[..read_size]);
+    }
 }