use std::io::{Read, Write};
use std::thread::sleep;
use std::thread::spawn;
use std::time::Duration;
use std::process::{Command, exit};
use std::net::{IpAddr, Ipv4Addr, SocketAddr, SocketAddrV4, ToSocketAddrs};
use async_std_resolver::{resolver, config, AsyncStdResolver};
use crate::dns::resolve::{ForwardingDnsResolver, DirectDnsResolver, UserConfigDnsResolver, DnsResolver, ConfigDnsResolver, FakeIpManager, resolve_host};
use crate::dns::server::DnsUdpServer;
use smoltcp::wire::{IpAddress, IpProtocol, Ipv4Cidr, Ipv4Packet, TcpPacket, UdpPacket, IpVersion, Ipv4Address};

use log::{info, error, Level};
use std::collections::{HashMap, LinkedList};
#[cfg(target_os="macos")]
use crate::sys::sys::{setup_ip_route, set_rlimit, DNSSetup};
#[cfg(target_os="windows")]
use crate::sys::sys::{DNSSetup};
use smoltcp::Error;
#[cfg(target_os="macos")]
use tun::darwin::TunSocket;
use tokio::net::{TcpStream, TcpListener};
use std::sync::{Arc, RwLock, Mutex, PoisonError, MutexGuard};
use std::str::FromStr;
use bytes::BytesMut;
use tokio::io::{AsyncReadExt, AsyncWriteExt, AsyncRead, AsyncWrite};
use crate::dns::protocol::{QueryType, DnsPacket, DnsRecord, TransientTtl};
use std::any::Any;
use std::future::Future;
use async_std_resolver::config::{NameServerConfigGroup, NameServerConfig, Protocol, ResolverConfig, ResolverOpts};
use tokio::sync::mpsc::{Sender, Receiver};
use eframe::egui;
use eframe::egui::{Context, CentralPanel, TopBottomPanel, Layout, Align, RichText, Color32};
use eframe::epi::Frame;
use eframe::epi::egui::Ui;
use tokio::runtime::Runtime;
use std::sync::mpsc::{channel, RecvTimeoutError};
use dashmap::DashMap;
use std::collections::hash_map::RandomState;
use dashmap::mapref::one::{Ref, RefMut};
use regex::Regex;
use voluntary_servitude::vs;
use std::iter::FromIterator;
use std::num::ParseIntError;

mod dns;
mod sys;
mod tun;
mod gui;

fn main() {
    // setup log
    setup_log();

    // run network module
    let mut network = Arc::new(NetworkModule::new("", 10000));
    // network.add_route_strategy("google.com".to_string(), HostRouteStrategy::Probe(false, false, "127.0.0.1".to_string(), 1081, None, 0));
    // network.add_route_strategy("youtube.com".to_string(), HostRouteStrategy::Proxy("127.0.0.1".to_string(), 1081, None, 0));
    network.add_route_strategy("github.com".to_string(), HostRouteStrategy::Proxy("192.168.50.58".to_string(), 10808, None, 0));
    network.add_route_strategy("\\S+".to_string(), HostRouteStrategy::Probe(false, false, "192.168.50.58".to_string(), 10808, None, 0));
    let background_network = network.clone();
    spawn(move || background_network.run());

    #[cfg(target_os="windows")]
    {
         network.setup_dns();
         sleep(Duration::from_secs(10000));
    }

    // setup gui
    let app = App::new(network.clone());
    let options = eframe::NativeOptions {
        transparent: true,
        drag_and_drop_support: true,
        ..Default::default()
    };
    eframe::run_native(Box::new(app), options);
}

fn setup_log() {
    log4rs::init_file("config/logrs.yaml", Default::default()).unwrap();
}

<<<<<<< HEAD
fn run_macos() {
    println!("running on platform macos.");
=======
pub struct NatSessionManager {
    pub inner: Arc<Mutex<InnerNatSessionManager>>,
>>>>>>> d11e1ddf
}

impl NatSessionManager {
    pub fn new(begin_port: u16) -> Self {
        Self {
            inner: Arc::new(Mutex::new(
                InnerNatSessionManager {
                    session_addr_to_port: HashMap::new(),
                    session_port_to_addr: HashMap::new(),
                    port_activity_time: HashMap::new(),
                    recycle_port_list: LinkedList::new(),
                    next_port_seq: begin_port,
                }
            )),
        }
    }

    pub fn get_session_port(&mut self, tuple: (Ipv4Addr, u16, Ipv4Addr, u16)) -> Option<u16> {
        let mut inner = self.inner.lock().unwrap();
        let port = match inner.session_addr_to_port.get(&tuple) {
            None => {
                let port = inner.next_port();
                inner.session_addr_to_port.insert(tuple, port);
                inner.session_port_to_addr.insert(port, tuple);
                port
            }

            Some(port) => {
                *port
            }
        };

        inner.port_activity_time.insert(port, NatSessionManager::get_now_time());
        Some(port)
    }

    pub fn get_now_time() -> u64 {
        return std::time::SystemTime::now().duration_since(std::time::UNIX_EPOCH).unwrap().as_secs();
    }

    pub fn get_port_session_tuple(&mut self, port: u16) -> Option<(Ipv4Addr, u16, Ipv4Addr, u16)> {
        let mut inner = self.inner.lock().unwrap();
        let session_tuple = match inner.session_port_to_addr.get(&port) {
            None => {
                None
            }
            Some((src_addr, src_port, dst_addr, dst_port)) => {
                Some((src_addr.clone(), *src_port, dst_addr.clone(), *dst_port))
            }
        };

        if let Some(_) = session_tuple {
            inner.port_activity_time.insert(port, NatSessionManager::get_now_time());
        }
        session_tuple
    }

    /// 回收端口
    pub fn recycle_port(&mut self) {
        let mut inner = self.inner.lock().unwrap();
        let now = NatSessionManager::get_now_time();
        let invalid_port_list = inner.port_activity_time.iter()
            .filter(|(k, v)| now - **v > 600).map(|(k, _)|*k).collect::<Vec<u16>>();

        for port in invalid_port_list {
            inner.recycle_port(port);
            inner.port_activity_time.remove(&port);
        }
    }
}

pub struct InnerNatSessionManager {
    pub session_addr_to_port: HashMap<(Ipv4Addr, u16, Ipv4Addr, u16), u16>,
    pub session_port_to_addr: HashMap<u16, (Ipv4Addr, u16, Ipv4Addr, u16)>,
    pub port_activity_time: HashMap<u16, u64>,
    pub recycle_port_list: LinkedList<u16>,
    pub next_port_seq: u16,
}

impl InnerNatSessionManager {
    pub fn next_port(&mut self) -> u16 {
        log::info!("current recycle port queue count {}", self.recycle_port_list.len());
        return match self.get_recycle_port() {
            None => {
                let port = self.calculate_next_port();
                log::info!("get new calculate next port {}", port);
                port
            }
            Some(port) => {
                log::info!("get available recycle port {}", port);
                port
            }
        };
    }

    fn calculate_next_port(&mut self) -> u16 {
        let next_port = self.next_port_seq;
        self.next_port_seq = self.next_port_seq + 1;
        next_port
    }

    fn get_recycle_port(&mut self) -> Option<u16> {
        self.recycle_port_list.pop_front()
    }

    fn recycle_port(&mut self, port: u16) {
        if let Some((src_addr, src_port, dst_addr, dst_port)) = self.session_port_to_addr.get(&port) {
            self.session_addr_to_port.remove(&(*src_addr, *src_port, *dst_addr, *dst_port, ));
            self.session_port_to_addr.remove(&port);
            self.recycle_port_list.push_back(port);
            log::info!("recycle port {}, total recycle port count {}", port, self.recycle_port_list.len());
        }
    }
}

/// App
pub struct App {
    network_module: Arc<NetworkModule>,

    // gui
    function_menu_list: Vec<(String, String)>,
    selected_menu: String,
    network_stared: bool,

    // proxy server module
    // proxy module
    add_proxy_server_config_show: bool,
    add_proxy_server_config_name: String,
    add_proxy_server_config_addr: String,
    add_proxy_server_config_port: String,
}

impl App {
    pub fn new(network_module: Arc<NetworkModule>) -> Self {
        Self {
            network_module,
            function_menu_list: vec![
                ("Overview".to_string(), "🔧 Overview".to_string()),
                ("Process".to_string(), "🔧 Process".to_string()),
                ("Connection".to_string(), "🔧 Connection".to_string()),
                ("DnsConfig".to_string(), "🔧 Dns Config".to_string()),
                ("Proxy".to_string(), "🔧 Proxy".to_string()),
                ("Rule".to_string(), "🔧 Rule".to_string())
            ],
            selected_menu: "Overview".to_string(),
            network_stared: false,
            add_proxy_server_config_show: false,
            add_proxy_server_config_name: "".to_string(),
            add_proxy_server_config_addr: "".to_string(),
            add_proxy_server_config_port: "".to_string()
        }
    }

    fn main_function_menu_ui(&mut self, ui: &mut Ui) {

        // menu label
        ui.vertical_centered(|ui| {
            ui.add_space(10.0);
            ui.heading("💻 Menu");
        });
        ui.separator();

        // menu list
        for (menu_item, menu_title) in self.function_menu_list.iter() {
            if ui.selectable_label(menu_item.to_string() == self.selected_menu, RichText::new(menu_title).strong()).clicked() {
                self.selected_menu = menu_item.to_string();
            }
            ui.separator();
        }
    }
}

impl eframe::epi::App for App {
    fn update(&mut self, ctx: &Context, frame: &Frame) {
        egui::SidePanel::left("left_menu").show(ctx, |ui| {
            self.main_function_menu_ui(ui);
        });

        egui::CentralPanel::default().show(ctx, |ui| {
            // Overview
            if self.selected_menu == "Overview" {
                ui.vertical_centered(|ui| {
                    ui.heading("Overview");
                    ui.separator();
                    ui.add_space(10.0);
                });

                ui.horizontal(|ui| {
                    ui.with_layout(Layout::right_to_left(), |ui| {
                        ui.add_space(30.0);
                        if gui::toggle::toggle_ui_compact(ui, &mut self.network_stared).changed() {
                            if self.network_stared {
                                self.network_module.setup_dns()
                            } else {
                                self.network_module.clear_dns()
                            }
                        }

                        ui.add_space(10.0);
                        if self.network_stared {
                            ui.label(RichText::new("network started").color(Color32::from_rgb(0x20, 0xaf, 0x24)).strong());
                        } else {
                            ui.label(RichText::new("network not started").color(Color32::RED).strong());
                        }
                    });
                });
            }

            // process
            else if self.selected_menu == "Process" {
                ui.vertical_centered(|ui| {
                    ui.heading("Process");
                    ui.separator();
                });
            }

            // Connection

            // DnsConfig

            // Proxy
            else if self.selected_menu == "Proxy" {
                ui.vertical_centered(|ui| {
                    ui.heading("Proxy");
                    ui.separator();
                });

                ui.add_space(10.0);
                ui.horizontal(|ui| {
                    ui.with_layout(Layout::right_to_left(), |ui| {
                        ui.add_space(30.0);
                        ui.button("Test Connection");
                        ui.button("Remove Server");

                        // add server
                        if ui.button("Add Server").clicked() {
                            log::info!("Add Server");
                            if !self.add_proxy_server_config_show {
                                self.add_proxy_server_config_show = true;
                            }
                        };

                        if self.add_proxy_server_config_show {
                            egui::Window::new("Add Server").resizable(true).open(&mut self.add_proxy_server_config_show).show(ctx, |ui| {
                                egui::Grid::new("add-server-input").num_columns(2).show(ui, |ui| {
                                    ui.label("name:");
                                    ui.add(egui::TextEdit::singleline(&mut self.add_proxy_server_config_name).hint_text("proxy server name"));
                                    ui.end_row();

                                    ui.label("addr:");
                                    ui.add(egui::TextEdit::singleline(&mut self.add_proxy_server_config_addr).hint_text("proxy server addr"));
                                    ui.end_row();


                                    ui.label("port:");
                                    ui.add(egui::TextEdit::singleline(&mut self.add_proxy_server_config_port).hint_text("proxy server addr"));
                                    ui.end_row();

                                    ui.horizontal(|ui|{
                                        if ui.button(format!("{}     Ok","✅")).clicked() {
                                            let proxy_config = {
                                                let name = &self.add_proxy_server_config_name;
                                                let addr = &self.add_proxy_server_config_addr;
                                                let port = &self.add_proxy_server_config_port;
                                                match u16::from_str(port) {
                                                    Ok(port) => {
                                                        Ok(ProxyServerConfig {
                                                            name: name.to_string(),
                                                            addr: addr.to_string(),
                                                            port,
                                                            available: false
                                                        })
                                                    }
                                                    Err(errors) => Err(errors)
                                                }
                                            };
                                            match proxy_config {
                                                Ok(proxy_config) => {
                                                    self.network_module.proxy_server_config_manager.add_config(proxy_config);
                                                }
                                                Err(errors) => {
                                                    ui.label(format!("{}", errors));
                                                }
                                            }
                                        };

                                        if ui.button(format!("{} Cancel", "❌")).clicked() {
                                            // reset config
                                            // self.reset_proxy_server_config_windows();
                                            // self.add_proxy_server_config_show = false;
                                        };
                                    });
                                    ui.end_row();
                                });
                            });
                        }
                        ui.add_space(10.0);
                    });
                });

                ui.add_space(10.0);
                ui.separator();
                // egui::ScrollArea::new([false, true]).show(ui, |ui|{
                    let proxy_server_config_manager = self.network_module.clone().proxy_server_config_manager.clone();
                    let config_list = proxy_server_config_manager.get_config_list();
                    egui::Grid::new("sever_proxy_config_table")
                        .striped(true)
                        // .num_columns(3)
                        .show(ui, |ui| {
                            let name_label = ui.label("name");
                            ui.label("addr");
                            ui.label("port");
                            ui.label("available");
                            ui.end_row();

                            for proxy_server_config in config_list {
                                ui.label(proxy_server_config.name);
                                ui.label(proxy_server_config.addr);
                                ui.label(proxy_server_config.port.to_string());
                                ui.label(if proxy_server_config.available {"available"} else {"unknown"});
                                ui.end_row();
                            }
                        });
                // });
            }
        });
    }

    fn on_exit(&mut self) {
        if self.network_stared {
            self.network_module.clear_dns();
        }
    }

    fn name(&self) -> &str {
        "rproxifier"
    }
}

pub struct OverviewModule {
    network_module: Arc<NetworkModule>
}

impl eframe::epi::App for OverviewModule {

    fn update(&mut self, ctx: &Context, frame: &Frame) {

    }

    fn name(&self) -> &str {
        "Overview"
    }
}

pub struct ProxyModule {
    // proxy module
    add_proxy_server_config_show: bool,
    add_proxy_server_config_name: String,
    add_proxy_server_config_addr: String,
    add_proxy_server_config_port: String,
}

impl Default for ProxyModule {
    fn default() -> Self {
        Self {
            add_proxy_server_config_show: false,
            add_proxy_server_config_name: "".to_string(),
            add_proxy_server_config_addr: "".to_string(),
            add_proxy_server_config_port: "".to_string()
        }
    }
}

impl ProxyModule {
    fn reset_proxy_server_config_windows(&mut self) {
        self.add_proxy_server_config_show = false;
        self.add_proxy_server_config_name = "".to_string();
        self.add_proxy_server_config_addr = "".to_string();
        self.add_proxy_server_config_port = "".to_string();
    }
}

///
pub struct NetworkModule {
    pub dns_listen: String,
    pub dns_setup: DNSSetup,
    pub nat_session_manager: Arc<Mutex<NatSessionManager>>,
    pub host_route_manager: Arc<HostRouteManager>,
    pub fake_ip_manager: Arc<FakeIpManager>,
    pub proxy_server_config_manager: Arc<ProxyServerConfigManager>,
}

impl NetworkModule {
    pub fn new(dns_listen: &str, net_session_begin_port: u16) -> Self {
        Self {
            // TODO: windows
            dns_listen: dns_listen.to_string(),
            dns_setup: sys::sys::DNSSetup::new(dns_listen.to_string()),
            nat_session_manager: Arc::new(Mutex::new(NatSessionManager::new(net_session_begin_port))),
            host_route_manager: Arc::new(Default::default()),
            fake_ip_manager: Arc::new(FakeIpManager::new((10, 0, 0, 100))),
            proxy_server_config_manager: Arc::new(Default::default())
        }
    }

    pub fn add_route_strategy(&self, host: String, strategy: HostRouteStrategy) {
        self.host_route_manager.add_route_strategy(host, strategy);
    }

    pub fn run_relay_server(&self) {
        log::info!("run relay server")
    }

    pub fn setup_dns(&self) {
        log::info!("setup run dns server, listen at {}", self.dns_listen);
        self.dns_setup.set_dns();
    }

    pub fn clear_dns(&self) {
        self.dns_setup.clear_dns();
    }

    #[cfg(target_os="macos")]
    pub fn set_rlimit(&self, limit: u64) {
        set_rlimit(limit);
    }

    pub fn run_dns_server(&self) {
        log::info!("run dns server, listen at {}", self.dns_listen);
    }

    pub fn run(&self) {
        #[cfg(target_os="macos")]
        self.set_rlimit(30000);
        let nat_session_manager = self.nat_session_manager.clone();
        let fake_ip_manager = self.fake_ip_manager.clone();
        let host_route_manager = self.host_route_manager.clone();

        // start tun_server
        let (stared_event_sender, mut stared_event_receiver) = std::sync::mpsc::channel();
        self.run_sync_component(nat_session_manager.clone(), stared_event_sender);
        match stared_event_receiver.recv_timeout(Duration::from_secs(10)) {
            Ok(stared) => {
                log::info!("network sync component stared")
            }
            Err(_) => {
                log::info!("network sync component start fail");
                exit(1);
            }
        }

        // start dns_server & tcp_relay_server
        self.run_async_component(nat_session_manager.clone(), fake_ip_manager.clone(), host_route_manager.clone());
    }

    pub fn run_sync_component(&self, nat_session_manager: Arc<Mutex<NatSessionManager>>, stared_event_sender: std::sync::mpsc::Sender<bool>) {
        log::info!("run sync component");
        // start tun_server
        let mut tun_server = TunServer {
            tun_ip: "10.0.0.1".to_string(),
            tun_cidr: "10.0.0.0/16".to_string(),
            tun_name: "utun9".to_string(),
            relay_addr:  Ipv4Addr::from_str("10.0.0.1").unwrap(),
            relay_port: 1300,
            nat_session_manager
        };
        spawn(move || tun_server.run_tun_server(stared_event_sender));
    }

    pub fn run_async_component(&self, nat_session_manager: Arc<Mutex<NatSessionManager>>, fake_ip_manager: Arc<FakeIpManager>, host_route_manager: Arc<HostRouteManager>) {
        log::info!("run async component");
        let run_time = match tokio::runtime::Builder::new_current_thread().enable_all().build() {
            Ok(run_time) => {
                run_time
            },
            Err(errors) => {
                log::error!("create runtime error, {}", errors);
                return
            }
        };
        run_time.block_on(async {
            // dns_server
            let resolver_config = self.default_resolver_config();
            let resolver_opts = self.default_resolver_opts();
            let resolver = resolver(resolver_config, resolver_opts).await.expect("failed to connect resolver");
            let dns_server = DnsManager {
                resolver: Arc::new(resolver.clone()),
                fake_ip_manager: fake_ip_manager.clone(),
                dns_listen: "127.0.0.1:53".to_string()
            };
            log::info!("start run dns sever");
            dns_server.run_dns_server();
            log::info!("start run dns sever complete");

            // tcp_relay_server
            let tcp_relay_server = TcpRelayServer {
                resolver: Arc::new(resolver.clone()),
                fake_ip_manager: fake_ip_manager.clone(),
                nat_session_manager: nat_session_manager.clone(),
                host_route_manager: host_route_manager.clone(),
                listen_addr: (127, 0, 0, 1),
                listen_port: 1300
            };
            log::info!("start tcp relay sever");
            tcp_relay_server.run().await;
            log::info!("start tcp relay sever complete");
        });
    }

    fn default_resolver_config(&self) -> ResolverConfig {
        let num_concurrent_reqs = 3;
        let mut name_server_config_group = NameServerConfigGroup::with_capacity(num_concurrent_reqs);
        name_server_config_group.push(
            NameServerConfig {
                socket_addr: SocketAddr::V4(SocketAddrV4::new(Ipv4Addr::from_str("114.114.114.114").unwrap(), 53)),
                protocol: Protocol::Udp,
                tls_dns_name: None,
                trust_nx_responses: false,
                bind_addr: None
            }
        );

        name_server_config_group.push(
            NameServerConfig {
                socket_addr: SocketAddr::V4(SocketAddrV4::new(Ipv4Addr::from_str("223.5.5.5").unwrap(), 53)),
                protocol: Protocol::Udp,
                tls_dns_name: None,
                trust_nx_responses: false,
                bind_addr: None
            }
        );

        name_server_config_group.push(
            NameServerConfig {
                socket_addr: SocketAddr::V4(SocketAddrV4::new(Ipv4Addr::from_str("114.114.114.114").unwrap(), 53)),
                protocol: Protocol::Tcp,
                tls_dns_name: None,
                trust_nx_responses: false,
                bind_addr: None
            }
        );
        return config::ResolverConfig::from_parts(None, Vec::new(), name_server_config_group);
    }

    fn default_resolver_opts(&self) -> ResolverOpts {
        let mut resolver_opts = config::ResolverOpts::default();
        resolver_opts.timeout = Duration::from_millis(200);
        resolver_opts.num_concurrent_reqs = 3;
        resolver_opts
    }
}

///
pub struct AppConfig {
    pub tun_ip: String,
    pub tun_cidr: String,
    pub tun_name: String,
    pub relay_addr: Ipv4Addr,
    pub relay_port: u16,
}

///
pub struct TunServer {
    pub tun_ip: String,
    pub tun_cidr: String,
    pub tun_name: String,
    pub relay_addr: Ipv4Addr,
    pub relay_port: u16,
    pub nat_session_manager: Arc<Mutex<NatSessionManager>>,
}

impl TunServer {
    pub fn new(tun_ip: String, tun_cidr: String, tun_name: String, relay_port: u16,
               nat_session_manager: Arc<Mutex<NatSessionManager>>) -> Self {
        let relay_addr = Ipv4Addr::from_str(&tun_ip).unwrap();
        TunServer {
            tun_ip,
            tun_cidr,
            tun_name,
            relay_addr,
            relay_port,
            nat_session_manager,
        }
    }

    pub fn run_tun_server(mut self, stared_event_sender: std::sync::mpsc::Sender<bool>) {
        spawn(move || self.run_tun_server_inner(stared_event_sender));
    }

    pub fn run_tun_server_inner(&mut self, stared_event_sender: std::sync::mpsc::Sender<bool>) {

        #[cfg(target_os="macos")]
        let mut tun_socket = match tun::darwin::TunSocket::new(&self.tun_name) {
            Ok(tun_socket) => tun_socket,
            Err(error) => {
                log::error!("create darwin tun error, {}", error.to_string());
                return;
            }
        };
        #[cfg(target_os="macos")]
        setup_ip_route(&self.tun_name, &self.tun_ip, &self.tun_cidr);

        #[cfg(target_os="windows")]
        let mut tun_socket = match tun::windows::TunSocket::new("rproxifier-tun") {
            Ok(tun_socket) => tun_socket,
            Err(error) => {
                log::error!("create windows tun error, {}", error.to_string());
                return;
            }
        };

        // windows sleep for a while
        #[cfg(target_os="windows")]
        sleep(Duration::from_secs(5));

        stared_event_sender.send(true);
        let relay_addr = self.relay_addr;
        let relay_port = self.relay_port;
        self.run_ip_packet_transfer(tun_socket, relay_addr, relay_port);
    }

    fn run_ip_packet_transfer<T>(&mut self, mut tun_socket: T, relay_addr: Ipv4Addr, relay_port: u16) where T: Read + Write {
        loop {
            match self.transfer_ip_packet(&mut tun_socket, relay_addr, relay_port) {
                Err(errors) => {
                    log::error!("transfer tcp packet error, {}", errors);
                }
                _ => {}
            }
        }
    }

    fn transfer_ip_packet<T>(&mut self, mut tun_socket: T,
                          relay_addr: Ipv4Addr, relay_port: u16) -> anyhow::Result<()>
        where T: Read + Write {

        let nat_session_manager = self.nat_session_manager.clone();
        let mut socket_buf = [0u8; u16::MAX as usize];
        let mut ipv4_packet = match self.read_ipv4_packet(&mut tun_socket, &mut socket_buf) {
            Ok(packet) => packet,
            Err(errors) => return Err(anyhow::anyhow!("tun not supported udp"))
        };

        match ipv4_packet.protocol() {
            IpProtocol::Tcp => {
                if let Err(errors) = self.transfer_tcp_packet(&mut tun_socket, relay_addr, relay_port, nat_session_manager, ipv4_packet) {
                    return Err(errors);
                }
            }

            IpProtocol::Udp => {
                return Err(anyhow::anyhow!("tun not supported udp"));
            }

            other => {
                return Err(anyhow::anyhow!(format!("unsupported ipv4 protocol {} ", other)));
            }
        }
        Ok(())
    }

    fn transfer_tcp_packet<T>(&self, tun_socket: &mut T,
                           relay_addr: Ipv4Addr, relay_port: u16,
                           nat_session_manager: Arc<Mutex<NatSessionManager>>,
                           mut ipv4_packet: Ipv4Packet<&mut [u8]>) -> anyhow::Result<()>
        where T: Read + Write {
        let (src_addr, dst_addr) = {
            (ipv4_packet.src_addr(), ipv4_packet.dst_addr())
        };

        let mut tcp_packet = match TcpPacket::new_checked(ipv4_packet.payload_mut()) {
            Ok(packet) => packet,
            Err(error) => return Err(anyhow::anyhow!(format!("create checked tcp packet error, {}", error)))
        };

        let src_port = tcp_packet.src_port();
        let dst_port = tcp_packet.dst_port();
        let src_addr = Ipv4Addr::from(src_addr);
        let dst_addr = Ipv4Addr::from(dst_addr);

        let mut nat_session_manager = match nat_session_manager.lock() {
            Ok(nat_session_manager) => {
                nat_session_manager
            }

            Err(errors) => {
                return Err(anyhow::anyhow!(format!(", {}", errors)));
            }
        };

        let new_ip_packet = {
            if src_addr == relay_addr && src_port == relay_port {
                if let Some((src_addr, src_port, dst_addr, dst_port)) = nat_session_manager.get_port_session_tuple(dst_port) {
                    tcp_packet.set_src_port(dst_port);
                    tcp_packet.set_dst_port(src_port);
                    tcp_packet.fill_checksum(&dst_addr.into(), &src_addr.into());
                    ipv4_packet.set_src_addr(dst_addr.into());
                    ipv4_packet.set_dst_addr(src_addr.into());
                    ipv4_packet.fill_checksum();
                    ipv4_packet
                } else {
                    return Err(anyhow::anyhow!(format!("get invalid nat session with port, {}", dst_port)));
                }
            } else {
                let port = match nat_session_manager.get_session_port((src_addr, src_port, dst_addr, dst_port)) {
                    None => return Err(anyhow::anyhow!(format!("get session port with tuple {}:{} -> {}:{} error", src_addr, src_port, dst_addr, dst_port))),
                    Some(port) => port
                };

                tcp_packet.set_src_port(port);
                tcp_packet.set_dst_port(relay_port);
                tcp_packet.fill_checksum(&dst_addr.into(), &relay_addr.into());
                ipv4_packet.set_src_addr(dst_addr.into());
                ipv4_packet.set_dst_addr(relay_addr.into());
                ipv4_packet.fill_checksum();
                ipv4_packet
            }
        };
        let packet_bytes = new_ip_packet.as_ref();
        tun_socket.write(packet_bytes);
        Ok(())
    }

    fn read_ipv4_packet<'a, T>(&self, mut tun_socket: T, byte_mut: &'a mut [u8]) -> anyhow::Result<Ipv4Packet<&'a mut [u8]>> where T: Read + Write  {
        let read_size = match tun_socket.read(byte_mut) {
            Ok(size) => { size }
            Err(error) => {
                return Err(anyhow::anyhow!(format!("tun socket read error, {}", error)));
            }
        };

        let ip_version = match IpVersion::of_packet(byte_mut) {
            Ok(ip_version) => {
                ip_version
            }
            Err(error) => {
                return Err(anyhow::anyhow!(format!("check ip packet version error, {}", error)));
            }
        };

        if ip_version == IpVersion::Ipv6 {
            return Err(anyhow::anyhow!(format!("tun not supported ipv6 packet")));
        }

        match Ipv4Packet::new_checked(byte_mut) {
            Ok(p) => Ok(p),
            Err(errors) => {
                return Err(anyhow::anyhow!(format!("tun read ip_v4 packet error, {}", errors)));
            }
        }
    }
}

///
pub struct TcpRelayServer {
    pub resolver: Arc<AsyncStdResolver>,
    pub fake_ip_manager: Arc<FakeIpManager>,
    pub nat_session_manager: Arc<Mutex<NatSessionManager>>,
    pub host_route_manager: Arc<HostRouteManager>,
    pub listen_addr: (u8, u8, u8, u8),
    pub listen_port: u16,
}

impl TcpRelayServer {

    pub async fn run(&self) {
        self.run_session_port_recycler();

        // bind address
        self.run_tcp_server().await;
    }

    fn run_session_port_recycler(&self) {
        let recycler_session_manager = self.nat_session_manager.clone();
        tokio::spawn(async move {
            loop {
                tokio::time::sleep(Duration::from_secs(60)).await;
                log::info!("start recycle invalid session port at time {}",  NatSessionManager::get_now_time());
                let mut session_manager = recycler_session_manager.lock().unwrap();
                session_manager.recycle_port();
                log::info!("recycle invalid session port complete at time {}",  NatSessionManager::get_now_time());
            }
        });
    }

    async fn run_tcp_server(&self) {
        // TODO: modify
        let listen_addr = (Ipv4Addr::new(10, 0, 0, 1), 1300);
        let tcp_listener = match TcpListener::bind(listen_addr).await {
            Ok(_tcp_listener) => {
                _tcp_listener
            }
            Err(err) => {
                log::error!("bind tun tcp server error {}", err.to_string());
                return;
            }
        };

        log::info!("tun tcp relay server listen on {}:{}", listen_addr.0, listen_addr.1);
        while let Ok((mut tcp_socket, socket_addr)) = tcp_listener.accept().await {
            self.accept_socket(tcp_socket, socket_addr).await;
        }
    }

    async fn accept_socket(&self, mut tcp_socket: TcpStream, socket_addr: SocketAddr) {
        log::info!("tun tcp relay server accept relay src socket {} ", socket_addr.to_string());
        let mut nat_session_manager = match self.nat_session_manager.lock() {
            Ok(nat_session_manager) => nat_session_manager,
            Err(errors) => {
                log::error!("get nat session manager error, {}", errors);
                return
            }
        };

        let session_port = socket_addr.port();
        match nat_session_manager.get_port_session_tuple(session_port) {
            None => {
                log::warn!("invalid session port {}", session_port);
            }
            Some((src_addr, src_port, dst_addr, dst_port)) => {
                log::info!("real address is {}:{} -> {}:{}", src_addr, src_port, dst_addr, dst_port);
                let resolver_copy = self.resolver.clone();
                let fake_ip_manager = self.fake_ip_manager.clone();
                let host_route_manager = self.host_route_manager.clone();
                tokio::spawn(async move {
                    let dst_addr_bytes = dst_addr.octets();
                    let fake_ip = (dst_addr_bytes[0], dst_addr_bytes[1], dst_addr_bytes[2], dst_addr_bytes[3]);
                    let origin_host_port = match fake_ip_manager.get_host(&fake_ip) {
                        None => {
                            log::error!("get host from fake_ip {} error", dst_addr.to_string());
                            return
                        }

                        Some(host) => (host, dst_port)
                    };

                    let rule_strategy = match host_route_manager.get_route_strategy(&origin_host_port.0) {
                        None => HostRouteStrategy::Direct,
                        Some(strategy) => strategy
                    };

                    match rule_strategy {
                        HostRouteStrategy::Direct => {
                            let direct_address_port = TcpRelayServer::resolve_direct_ip_port(dst_addr, dst_port, resolver_copy, fake_ip_manager).await;
                            let (host, port) = match direct_address_port {
                                None => {
                                    log::error!("get host from fake_ip {} error", dst_addr.to_string());
                                    return
                                }
                                Some((real_host, real_port)) => (real_host.to_string(), real_port)
                            };

                            let mut dst_socket = match TcpStream::connect((host.as_str(), port)).await {
                                Ok(dst_socket) => {
                                    log::info!("session {} => connect real_addr {}:{}", session_port, &host, port);
                                    dst_socket
                                }
                                Err(errors) => {
                                    log::error!("session {} => connect real addr {}:{} error, {}", session_port, &host, port, errors);
                                    return;
                                }
                            };
                            let mut stream_pipe = StreamPipe::new(4096, tcp_socket, dst_socket);
                            stream_pipe.pipe_loop().await
                        }

                        HostRouteStrategy::Proxy(addr, port, direct_ip, last_update_time) => {
                            // host_route_manager
                            // TODO: dns_lookup cache.
                            let (proxy_direct_ip, proxy_port) = match TcpRelayServer::resolve_host_ip(resolver_copy, &addr, port).await {
                                None => {
                                    return
                                },
                                Some((ip, port)) => (ip, port)
                            };

                            let target_addr = format!("{}:{}", origin_host_port.0, origin_host_port.1);
                            let mut proxy_socket = tokio_socks::tcp::Socks5Stream::connect((proxy_direct_ip.as_str(), proxy_port), target_addr).await.unwrap();
                            let mut stream_pipe = StreamPipe::new(4096, tcp_socket, proxy_socket);
                            stream_pipe.pipe_loop().await
                        }

                        HostRouteStrategy::Probe(tested, need_proxy, addr, port, direct_ip, last_update_time) => {
                            let mut need_proxy = need_proxy;
                            let (dst_socket, direct_connected) = if !tested {
                                let direct_address_port = match TcpRelayServer::resolve_direct_ip_port(dst_addr, dst_port, resolver_copy.clone(), fake_ip_manager).await {
                                    None => None,
                                    Some(direct_ip_port) => Some(direct_ip_port)
                                };

                                let test_dst_socket = match direct_address_port {
                                    None => (None, false),
                                    Some(direct_address_port) => {
                                        log::info!("connect to {}:{}", direct_address_port.0, direct_address_port.1);
                                        match TcpRelayServer::connect_with_timeout(direct_address_port,Duration::from_secs(3)).await {
                                            Ok(mut dst_socket) => (Some(dst_socket), true),
                                            Err(errors) => {
                                                log::info!("try connect to timeout");
                                                (None, false)
                                            },
                                        }
                                    }
                                };
                                host_route_manager.mark_probe_direct(&origin_host_port.0, !test_dst_socket.1);
                                test_dst_socket
                            } else {
                                if !need_proxy {
                                    let direct_address_port = match TcpRelayServer::resolve_direct_ip_port(dst_addr, dst_port, resolver_copy.clone(), fake_ip_manager).await {
                                        None => return,
                                        Some(direct_ip_port) => Some(direct_ip_port)
                                    };

                                    match direct_address_port {
                                        None => return,
                                        Some(direct_address_port) => {
                                            log::info!("connect to {}:{}", direct_address_port.0, direct_address_port.1);
                                            match TcpStream::connect(direct_address_port).await {
                                                Ok(mut dst_socket) => (Some(dst_socket), true),
                                                Err(errors) => return,
                                            }
                                        }
                                    }
                                } else {
                                    (None, !need_proxy)
                                }
                            };

                            if direct_connected {
                                // direct
                                let mut stream_pipe = StreamPipe::new(4096, tcp_socket, dst_socket.unwrap());
                                stream_pipe.pipe_loop().await
                            } else {
                                // proxy
                                let (proxy_direct_ip, proxy_port) = match TcpRelayServer::resolve_host_ip(resolver_copy, &addr, port).await {
                                    None => {
                                        return
                                    },
                                    Some((ip, port)) => (ip, port)
                                };

                                let target_addr = format!("{}:{}", origin_host_port.0, origin_host_port.1);
                                let mut proxy_socket = tokio_socks::tcp::Socks5Stream::connect((proxy_direct_ip.as_str(), proxy_port), target_addr).await.unwrap();
                                let mut stream_pipe = StreamPipe::new(4096, tcp_socket, proxy_socket);
                                stream_pipe.pipe_loop().await
                            }
                        }

                        HostRouteStrategy::Reject => {
                            log::info!("reject connection to {}:{}",origin_host_port.0, origin_host_port.1)
                        }
                    }
                });
            }
        }
    }

    pub async fn connect_with_timeout<A: tokio::net::ToSocketAddrs>(addr: A, timeout_sec: Duration) -> anyhow::Result<TcpStream> {
        let timeout_sec = Duration::from_secs(5);
        let connected_socket = tokio::select! {
            connected_socket = TcpStream::connect(addr) => {
                match connected_socket {
                    Ok(socket) => {
                        anyhow::Ok(socket)
                    }
                    Err(errors) => {
                        Err(anyhow::anyhow!(format!("connect error, {}", errors)))
                    }
                }
            }

            _ = tokio::time::sleep(timeout_sec) => {
                    Err(anyhow::anyhow!(format!("connect timeout")))
            }
        };
        return connected_socket;
    }

    async fn resolve_direct_ip_port(dst_addr: Ipv4Addr, dst_port: u16,
                                    resolver: Arc<AsyncStdResolver>,
                                    fake_ip_manager: Arc<FakeIpManager>) -> Option<(String, u16)> {

        let dst_addr_bytes = dst_addr.octets();
        let fake_ip = (dst_addr_bytes[0], dst_addr_bytes[1], dst_addr_bytes[2], dst_addr_bytes[3]);
        let direct_address_port = match fake_ip_manager.get_host(&fake_ip) {
            None => {
                log::error!("get host from fake_ip {} error", dst_addr.to_string());
                None
            }

            Some(host) => {
                log::info!("get host from fake_ip {} success, host {}", dst_addr.to_string(), host);
                TcpRelayServer::resolve_host_ip(resolver, &host, dst_port).await
            }
        };
        direct_address_port
    }

    async fn resolve_host_ip(resolver: Arc<AsyncStdResolver>, host: &str, port: u16) -> Option<((String, u16))> {
        let mut host_splits: Vec<&str> = host.split(".").collect();
        let host_num_splits: Vec<u8> = host_splits.iter()
            .map(|s| s.parse::<u8>())
            .filter(|r| r.is_ok())
            .map(|r| r.unwrap())
            .collect();

        let host_split_len = host_splits.len();
        if host_split_len == 4 && host_num_splits.len() == host_split_len {
            // 如果是点号ip地址格式，选择直接连接
            Some((host.to_string(), port))
        } else {
            // 如果是字符串host格式，需要dns解析
            match resolve_host(resolver, &host).await {
                Ok(ipv4_addr) => {
                    Some((ipv4_addr.to_string(), port))
                }
                Err(_) => {
                    log::error!("resolve host {} error", host);
                    None
                }
            }
        }
    }
}

///
pub struct DnsManager {
    pub resolver: Arc<AsyncStdResolver>,
    pub fake_ip_manager: Arc<FakeIpManager>,
    pub dns_listen: String,
}

impl DnsManager {

    pub fn run_dns_server(self) {
        let fake_ip_manager = self.fake_ip_manager.clone();
        let async_resolver = (*self.resolver).clone();
        let config_dns_resolver = ConfigDnsResolver::new(fake_ip_manager, async_resolver);
        tokio::spawn(self.start_config_dns_server(config_dns_resolver));
    }

    async fn start_config_dns_server(self, config_dns_resolver: ConfigDnsResolver) {
        log::info!("start dns server at {}", self.dns_listen);
        let dns_server: DnsUdpServer = dns::server::DnsUdpServer::new(
            self.dns_listen,
            Box::new(config_dns_resolver),
        ).await;
        dns_server.run_server().await;
    }
}

///
pub struct HostRouteManager {
    host_regex_route_strategy: voluntary_servitude::VS<(String, regex::Regex, HostRouteStrategy)>,
    host_route_strategy: DashMap<String, HostRouteStrategy>,
}

impl Default for HostRouteManager {
    fn default() -> Self {
        HostRouteManager::new(vec![])
    }
}

impl HostRouteManager {

    pub fn new(host_regex_route_strategy: Vec<(String, HostRouteStrategy)>) -> Self {
        let regex_route_list: Vec<(String, regex::Regex, HostRouteStrategy)> = host_regex_route_strategy.into_iter()
            .map(|(host, strategy)| {
                match regex::Regex::new(&host) {
                    Ok(regex) => Some((host, regex, strategy)),
                    Err(errors) => {
                        log::error!("create regex {} error, {}", host, errors);
                        None
                    }
                }
            })
            .filter(|result| result.is_some())
            .map(|result| result.unwrap())
            .collect();
        Self {
            host_regex_route_strategy: voluntary_servitude::VS::from_iter(regex_route_list),
            host_route_strategy: Default::default(),
        }
    }

    pub fn add_route_strategy(&self, host: String, strategy: HostRouteStrategy) {
        if let Ok(regex) = regex::Regex::new(&host) {
            self.host_regex_route_strategy.append((host, regex, strategy));
        }
    }

    pub fn get_route_strategy(&self, host: &str) -> Option<(HostRouteStrategy)> {
        match self.host_route_strategy.get(host) {
            Some(kv_ref) => return {
                Some(kv_ref.value().get_copy())
            },
            None => {}
        }

        let mut iter = self.host_regex_route_strategy.iter();
        for (_, regex_matcher, strategy) in &mut iter {
            if let Some(_) = regex_matcher.captures(host) {
                let route_strategy = strategy.get_copy();
                self.host_route_strategy.insert(host.to_string(), route_strategy);
                break
            }
        }

        return match self.host_route_strategy.get(host) {
            Some(kv_ref) => {
                Some(kv_ref.value().get_copy())
            },
            None => Some(HostRouteStrategy::Direct)
        }
    }

    pub fn mark_probe_direct(&self, host: &str, need_proxy: bool) {
        let strategy = match self.host_route_strategy.get_mut(host) {
            None => None,
            Some(kv_ref) => {
                match kv_ref.value() {
                    HostRouteStrategy::Probe(_, _, ip_addr, port, direct_ip_addr, last_update_time) => {
                        Some(HostRouteStrategy::Probe(true, need_proxy, ip_addr.to_string(), *port, *direct_ip_addr, *last_update_time))
                    }
                    _ => None
                }
            }
        };

        if let Some(strategy) = strategy {
            self.host_route_strategy.insert(host.to_string(), strategy);
        }
    }

    pub fn set_proxy_server_direct_ip(&self, host: &str, direct_ip_addr: Ipv4Addr) {
        let strategy = match self.host_route_strategy.get_mut(host) {
            None => None,
            Some(kv_ref) => {
                match kv_ref.value() {
                    HostRouteStrategy::Probe(tested, need_proxy, ip_addr, port, _, _) => {
                        Some(HostRouteStrategy::Probe(*tested, *need_proxy, ip_addr.to_string(), *port, Some(direct_ip_addr), NatSessionManager::get_now_time()))
                    }
                    _ => None
                }
            }
        };

        if let Some(strategy) = strategy {
            self.host_route_strategy.insert(host.to_string(), strategy);
        }
    }
}

pub struct ProxyServerConfigManager {
    pub proxy_server_configs: voluntary_servitude::VS<(ProxyServerConfig)>,
}

impl Default for ProxyServerConfigManager {
    fn default() -> Self {
        Self {
            proxy_server_configs: Default::default()
        }
    }
}

impl ProxyServerConfigManager {

    pub fn add_config(&self, config: ProxyServerConfig) -> anyhow::Result<()> {
        for server_config in &mut self.proxy_server_configs.iter() {
            if server_config.name == config.name {
                return Err(anyhow::anyhow!(format!("already contain config {} ", config.name)))
            }
        }

        self.proxy_server_configs.append(config);
        Ok(())
    }

    pub fn remove_config(&self, config_name: String) {
        let new_configs = voluntary_servitude::VS::new();
        for config in &mut self.proxy_server_configs.iter() {
            if config.name != config_name {
                new_configs.append(config.get_copy());
            }
        }

        if new_configs.len() != self.proxy_server_configs.len() {
            self.proxy_server_configs.swap(&new_configs);
        }
    }

    pub fn update_config(&self, new_config: ProxyServerConfig) {
        let new_configs = voluntary_servitude::VS::new();
        for config in &mut self.proxy_server_configs.iter() {
            if config.name == new_config.name {
                new_configs.append(new_config.get_copy());
            } else {
                new_configs.append(config.get_copy());
            }
        }
        self.proxy_server_configs.swap(&new_configs);
    }

    pub fn get_config_list(&self) -> Vec<ProxyServerConfig> {
        let mut config_list = Vec::with_capacity(self.proxy_server_configs.len());
        for server_config in &mut self.proxy_server_configs.iter() {
            config_list.push(server_config.get_copy())
        }
        config_list
    }
}

pub struct ProxyServerConfig{
    pub name: String,
    pub addr: String,
    pub port: u16,
    pub available: bool,

    // TODO:
    // type(socks, http, etc.)
    // option password, username
}

impl ProxyServerConfig {
    pub fn get_copy(&self) -> ProxyServerConfig {
        ProxyServerConfig {
            name: self.name.clone(),
            addr: self.addr.clone(),
            port: self.port,
            available: self.available
        }
    }
}

#[derive(Debug)]
pub enum HostRouteStrategy {
    Direct,

    /// Proxy(proxy_server_addr, proxy_server_port, cached, direct_proxy_server_ip, last_update_time)
    Proxy(String, u16, Option<Ipv4Addr>, u64),

    /// Probe(tested, need_proxy, proxy_server_addr, proxy_server_port, proxy_server_direct_ip, last_update_time)
    Probe(bool, bool, String, u16, Option<Ipv4Addr>, u64),

    Reject,
}

impl HostRouteStrategy {

    pub fn get_copy(&self) -> HostRouteStrategy {
        let route_strategy = match self {
            HostRouteStrategy::Direct => HostRouteStrategy::Direct,
            HostRouteStrategy::Proxy(addr, port, direct_ip, last_update_time) => HostRouteStrategy::Proxy(addr.to_string(), *port, *direct_ip, *last_update_time),
            HostRouteStrategy::Probe(tested, need_proxy, addr, port, direct_ip, last_update_time) => HostRouteStrategy::Probe(*tested, *need_proxy, addr.to_string(), *port, *direct_ip, *last_update_time),
            HostRouteStrategy::Reject => HostRouteStrategy::Reject
        };
        return route_strategy
    }
}

pub struct StreamPipe<S, D> where S: AsyncRead + AsyncWrite, D: AsyncRead + AsyncWrite{
    pub buf_size: usize,
    pub src_stream: S,
    pub dst_stream: D
}

impl <S, D> StreamPipe<S, D> where S: AsyncRead + AsyncWrite + Unpin, D: AsyncRead + AsyncWrite + Unpin {

    pub fn new(buf_size: usize, src_stream: S, dst_stream: D) -> Self {
        StreamPipe { buf_size, src_stream, dst_stream }
    }

    pub async fn pipe_loop(&mut self) {
        let mut src_to_dst_buf = BytesMut::with_capacity(self.buf_size);
        let mut dst_to_src_buf = BytesMut::with_capacity(self.buf_size);

        loop {
            tokio::select! {
              // handle src to dst pipe
              read_size = self.src_stream.read_buf(&mut src_to_dst_buf) => {
                let size = match read_size {
                  Ok(size) => {size as usize}
                  Err(errors) => {break}
                };

                if size <= 0 {
                    log::info!("**********dst write close");
                    break;
                }

                self.dst_stream.write_buf(&mut src_to_dst_buf).await;
              },

              // handle dst to dst pipe
              write_size = self.dst_stream.read_buf(&mut dst_to_src_buf) => {
                let size = match write_size {
                     Ok(size) => {
                         size as usize
                     }
                     Err(errors) => {
                         break;
                     }
                };

                if size <= 0 {
                    log::info!("**********src write close");
                    break;
                }
                self.src_stream.write_buf(&mut dst_to_src_buf).await;
              }
            }
        }
    }
}

#[cfg(test)]
pub mod tests {
    use crate::{setup_log, HostRouteManager, HostRouteStrategy};
    use crate::HostRouteStrategy::{Proxy, Probe};
    use std::net::{Ipv4Addr, SocketAddrV4};
    use std::str::FromStr;
    use regex::Captures;
    use tokio::net::{TcpStream, ToSocketAddrs};
    use std::io::Error;
    use tokio::time::Duration;
    use tokio::io;

    #[test]
    pub fn test_host_route_manager() {
        setup_log();
        log::info!("test");

        let route = HostRouteManager::new(vec![
            ("google.com".to_string(), Proxy("www.baidu1.com".to_string(), 80, None, 0)),
            ("facebook.com".to_string(), Probe(false, false, "www.baidu2.com".to_string(), 80, None, 0)),
            ("www.youtube.com".to_string(), Proxy("www.bing3.com".to_string(), 80, None, 0))
        ]);

        let host = "www.facebook.com";
        match route.get_route_strategy(host) {
            None => {
                log::info!("get host {} strategy invalid", host);
            }
            Some(strategy) => {
                log::info!("get host {} strategy {:?}", host, strategy);
            }
        }
        log::info!("first get complete");

        route.mark_probe_direct(host, true);
        match route.get_route_strategy(host) {
            None => {
                log::info!("get host {} strategy invalid", host);
            }
            Some(strategy) => {
                log::info!("get host {} strategy {:?}", host, strategy);
            }
        }
    }

    #[test]
    pub fn test_regex() {
        setup_log();
        let regex_a = regex::Regex::from_str("github.com").unwrap();
        match regex_a.captures("www.github.com") {
            None => {
                log::info!("capture empty")
            }
            Some(_) => {
                log::info!("capture valid")
            }
        }
    }

    #[test]
    pub fn test_tokio_connect_timeout() {
        setup_log();
        let run_time = match tokio::runtime::Builder::new_current_thread().enable_all().build() {
            Ok(run_time) => {
                run_time
            },
            Err(errors) => {
                log::error!("create runtime error, {}", errors);
                return
            }
        };
        run_time.block_on(async {
            log::info!("connect start");
            let timeout_sec = Duration::from_secs(5);
            let connected_socket = tokio::select! {
                connected_socket = TcpStream::connect(("108.160.166.137", 443)) => {
                    match connected_socket {
                        Ok(socket) => {
                            Some(socket)
                        }
                        Err(errors) => {
                            None
                        }
                    }
                }

                _ = tokio::time::sleep(timeout_sec) => {
                    None
                }
            };
            log::info!("connect end");
        });
    }
}<|MERGE_RESOLUTION|>--- conflicted
+++ resolved
@@ -80,13 +80,8 @@
     log4rs::init_file("config/logrs.yaml", Default::default()).unwrap();
 }
 
-<<<<<<< HEAD
-fn run_macos() {
-    println!("running on platform macos.");
-=======
 pub struct NatSessionManager {
     pub inner: Arc<Mutex<InnerNatSessionManager>>,
->>>>>>> d11e1ddf
 }
 
 impl NatSessionManager {
