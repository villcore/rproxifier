use std::future::Future;
use std::iter::FromIterator;
use std::net::{IpAddr, Ipv4Addr, SocketAddr, SocketAddrV4, ToSocketAddrs};
use std::num::ParseIntError;
use std::process::{Command, exit};
use std::str::FromStr;
use std::sync::{Arc, Mutex, MutexGuard, PoisonError, RwLock};
use std::sync::mpsc::{channel, RecvTimeoutError, RecvError};
use std::thread::sleep;
use std::thread::spawn;
use std::time::Duration;

use async_std_resolver::{AsyncStdResolver, config, resolver};
use async_std_resolver::config::{NameServerConfig, NameServerConfigGroup, Protocol, ResolverConfig, ResolverOpts};
use bytes::BytesMut;
use dashmap::{DashMap, Map};
use dashmap::mapref::one::{Ref, RefMut};
use log::{error, info, Level};
use regex::Regex;
use smoltcp::Error;
use smoltcp::wire::{IpAddress, IpProtocol, Ipv4Address, Ipv4Cidr, Ipv4Packet, IpVersion, TcpPacket, UdpPacket};
use tokio::net::{TcpListener, TcpStream};
use tokio::runtime::Runtime;
use tokio::sync::mpsc::{Receiver, Sender};
use voluntary_servitude::vs;

#[cfg(target_os = "macos")]
use tun::darwin::TunSocket;

use crate::core::dns_manager::{DnsManager, DnsConfigManager, DnsHost};
use crate::core::nat_session::NatSessionManager;
use crate::core::relay_server::TcpRelayServer;
use crate::core::tun_server::TunServer;
use crate::dns::protocol::{DnsPacket, DnsRecord, QueryType, TransientTtl};
use crate::dns::resolve::{ConfigDnsResolver, DirectDnsResolver, DnsResolver, FakeIpManager, ForwardingDnsResolver, resolve_host, UserConfigDnsResolver};
use crate::dns::server::DnsUdpServer;
#[cfg(target_os = "macos")]
use crate::sys::sys::{DNSSetup, set_rlimit, setup_ip_route};
#[cfg(target_os = "windows")]
use crate::sys::sys::DNSSetup;
#[cfg(target_os = "windows")]
use crate::core::windivert::{Ipv4PacketInterceptor};
use serde::{Serialize, Deserialize};
use std::collections::HashMap;
use dns_parser::rdata::Opt;
use sled::IVec;
use sysinfo::{SystemExt, ProcessExt, PidExt, Process, NetworkExt};
use crate::core::host_route_manager::HostRouteManager;
use crate::core::proxy_config_manager::{HostRouteStrategy, ProxyServerConfigManager, ProxyServerConfig, ProxyServerConfigType, RegexRouteRule, ProcessRegexRouteRule};
use crate::core::active_connection_manager::ActiveConnectionManager;
use netstat2::{ProtocolSocketInfo, SocketInfo};
use crate::sys::sys::get_gateway;

mod dns;
mod sys;
mod tun;
mod core;
mod api;

fn main() {
    setup_log();
    let db = Arc::new(core::db::Db::new("data/db"));
    let mut network = Arc::new(NetworkModule::new(10000, db.clone()));
    let app = Arc::new(App::new(network));
    app.start();

    let app_cpy = app.clone();
    rouille::start_server("0.0.0.0:18000", move |request| {
        rouille::router!(request,
            (POST) (/net/start_net) => {
                let request_body: rouille::RequestBody = request.data().unwrap();
                let start_network: NetworkInterface = serde_json::from_reader(request_body).unwrap();
                rouille::Response::json(&true)
            },

            (POST) (/net/stop_net) => {
               let request_body: rouille::RequestBody = request.data().unwrap();
                let start_network: NetworkInterface = serde_json::from_reader(request_body).unwrap();
                rouille::Response::json(&true)
            },

            (POST) (/route/add_global_rule) => {
                let request_body: rouille::RequestBody = request.data().unwrap();
                let regex_route_rule: RegexRouteRule = serde_json::from_reader(request_body).unwrap();
                let app = app_cpy.network_module.clone();
                app.host_route_manager.add_global_route_rule(regex_route_rule);
                rouille::Response::json(&true)
            },

            (POST) (/route/remove_global_rule) => {
                let request_body: rouille::RequestBody = request.data().unwrap();
                let remove_regex_route_rule: RegexRouteRule = serde_json::from_reader(request_body).unwrap();
                let app = app_cpy.network_module.clone();
                app.host_route_manager.remove_global_route_rule(remove_regex_route_rule);
                rouille::Response::json(&true)
            },

            (POST) (/route/set_global_rule) => {
                let request_body: rouille::RequestBody = request.data().unwrap();
                let set_regex_route_rule_vec: Vec<RegexRouteRule> = serde_json::from_reader(request_body).unwrap();
                let app = app_cpy.network_module.clone();
                app.host_route_manager.set_global_route_rule(set_regex_route_rule_vec);
                rouille::Response::json(&true)
            },

            (GET) (/route/get_global_route) => {
                let app = app_cpy.network_module.clone();
                let global_route_rule_vec = app.host_route_manager.get_global_route_rule().unwrap_or_else(||vec![]);
                rouille::Response::json(&global_route_rule_vec)
            },

            (POST) (/route/add_process_rule) => {
                let request_body: rouille::RequestBody = request.data().unwrap();
                let regex_route_rule: ProcessRegexRouteRule = serde_json::from_reader(request_body).unwrap();
                let app = app_cpy.network_module.clone();
                app.host_route_manager.add_process_route_rule(regex_route_rule);
                rouille::Response::json(&true)
            },

            (GET) (/route/get_all_process_route) => {
                let app = app_cpy.network_module.clone();
                let global_route_rule_vec = app.host_route_manager.get_all_process_route_rule().unwrap_or_else(||vec![]);
                rouille::Response::json(&global_route_rule_vec)
            },

            (POST) (/route/set_process_rule) => {
                let request_body: rouille::RequestBody = request.data().unwrap();
                let regex_route_rule: Vec<ProcessRegexRouteRule> = serde_json::from_reader(request_body).unwrap();
                let app = app_cpy.network_module.clone();
                app.host_route_manager.set_process_route_rule(regex_route_rule);
                rouille::Response::json(&true)
            },

            (POST) (/route/remove_process_rule) => {
                let request_body: rouille::RequestBody = request.data().unwrap();
                let remove_regex_route_rule: ProcessRegexRouteRule = serde_json::from_reader(request_body).unwrap();
                let app = app_cpy.network_module.clone();
                app.host_route_manager.remove_process_route_rule(remove_regex_route_rule);
                rouille::Response::json(&true)
            },

            (POST) (/dns/set_dns_config) => {
                rouille::Response::json(&true)
            },

            (GET) (/proxy_server/proxy_server_list) => {
                let app = app_cpy.network_module.clone();
                if let Some(list) = app.proxy_server_config_manager.get_all_proxy_server_config() {
                    let proxy_server_list = list.into_iter()
                    .map(|config| api::ProxyServerConfigResponse::new(config))
                    .collect::<Vec<api::ProxyServerConfigResponse>>();
                    rouille::Response::json(&proxy_server_list)
                } else {
                    let empty_proxy_server_list: Vec<api::ProxyServerConfigResponse> = vec![];
                    rouille::Response::json(&empty_proxy_server_list)
                }
            },

            (POST) (/proxy_server/add_proxy_server) => {
                let request_body: rouille::RequestBody = request.data().unwrap();
                let proxy_server_config: api::AddProxyServerConfigRequest = serde_json::from_reader(request_body).unwrap();
                let app = app_cpy.network_module.clone();
                app.proxy_server_config_manager.set_proxy_server_config(ProxyServerConfig {
                    name: proxy_server_config.name,
                    config: ProxyServerConfigType::SocksV5(proxy_server_config.addr, proxy_server_config.port, "".to_string(), "".to_string()),
                    available: true
                });
                rouille::Response::json(&true)
            },

            (POST) (/proxy_server/remove_proxy_server) => {
                let request_body: rouille::RequestBody = request.data().unwrap();
                let proxy_server_config: api::RemoveProxyServerConfigRequest = serde_json::from_reader(request_body).unwrap();
                let app = app_cpy.network_module.clone();
                app.proxy_server_config_manager.remove_proxy_server_config(proxy_server_config.name.as_str());
                rouille::Response::json(&true)
            },

            (GET) (/connection/active_connection_list) => {
                let app = app_cpy.network_module.clone();
                let list = app.active_connection_manager.get_all_connection();
                rouille::Response::json(&list)
            },

            (GET) (/system/process_list) => {
                let app = app_cpy.network_module.clone();
                // let list = app.process_manager.get_all_process();
                rouille::Response::json(&true)
            },

            (GET) (/dns/get_dns_config_list) => {
                let all_dns_host: Vec<DnsHost> = Vec::default();
                rouille::Response::json(&api::GetDnsConfigResponse::new("".to_string(), "".to_string(), all_dns_host))
            },

            (POST) (/dns/set_dns_config) => {
                rouille::Response::json(&true)
            },

            (GET) (/overview/network) => {
                let app = app_cpy.network_module.clone();
                let interfaces = app.clone().system_manager.get_network_interface().unwrap_or_else(||vec![]);
                let bind_dns_interface = &app.clone().bind_network_interface.lock().unwrap().get_copy();
                rouille::Response::json(&api::NetworkOverview{
                    interface_list: interfaces,
                    network_state: false,
                    bind_interface: bind_dns_interface.get_copy()
                })
            },

            (GET) (/process/get_all_process) => {
                let process_query = request.get_param("process_query").unwrap_or_else(||"".to_string());
                let app = app_cpy.network_module.clone();
                let process_vec = app.system_manager.get_all_process(process_query);
                rouille::Response::json(&process_vec)
            },

            _ => rouille::Response::empty_404()
        )
    });
}

fn setup_log() {
    log4rs::init_file("./config/logrs.yaml", Default::default()).unwrap();
}

/// App
pub struct App {
    pub network_module: Arc<NetworkModule>,
}

impl App {
    pub fn new(network_module: Arc<NetworkModule>) -> Self {
        Self {
            network_module,
        }
    }

    pub fn start(&self) {
        // run network module
        let mut network = self.network_module.clone();
        let background_network = network.clone();
        spawn(move || background_network.run());
        // network.setup_dns();

        #[cfg(target_os = "windows")]
        {
            let mut network_module = self.network_module.clone();
            spawn(move || {
                let ipv4_packet_interceptor = Ipv4PacketInterceptor {
                    session_route_strategy: network_module.session_route_strategy.clone(),
                    nat_session_manager: network_module.nat_session_manager.clone(),
                    fake_ip_manager: network_module.fake_ip_manager.clone(),
                    proxy_config_manager: network_module.proxy_server_config_manager.clone(),
                    process_manager: network_module.system_manager.clone(),
                    connection_manager: network_module.active_connection_manager.clone(),
                    host_route_manager: network_module.host_route_manager.clone()
                };

                ipv4_packet_interceptor.run();
            });
        }
    }
}

///
pub struct NetworkModule {
    pub nat_session_manager: Arc<Mutex<NatSessionManager>>,
    pub host_route_manager: Arc<HostRouteManager>,
    pub session_route_strategy: Arc<DashMap<u16, HostRouteStrategy>>,
    pub fake_ip_manager: Arc<FakeIpManager>,
    pub proxy_server_config_manager: Arc<ProxyServerConfigManager>,
    pub active_connection_manager: Arc<ActiveConnectionManager>,
    pub system_manager: Arc<SystemManager>,
    pub bind_network_interface: Arc<Mutex<NetworkInterface>>,
}

impl NetworkModule {
    pub fn new(net_session_begin_port: u16, db: Arc<core::db::Db>) -> Self {
        Self {
            nat_session_manager: Arc::new(Mutex::new(NatSessionManager::new(net_session_begin_port))),
            host_route_manager: Arc::new(HostRouteManager::new(db.clone())),
            session_route_strategy: Arc::new(DashMap::with_capacity(512)),
            fake_ip_manager: Arc::new(FakeIpManager::new((10, 0, 0, 100))),
            proxy_server_config_manager: Arc::new(ProxyServerConfigManager::new(db.clone())),
            active_connection_manager: Arc::new(Default::default()),
            system_manager: Arc::new(SystemManager { system: Default::default() }),
            bind_network_interface: Arc::new(Mutex::new(NetworkInterface { interface_name: "".to_string(), ip_addr: "".to_string()}))
        }
    }

    pub fn run_relay_server(&self) {
        log::info!("run relay server")
    }

    #[cfg(target_os = "macos")]
    pub fn set_rlimit(&self, limit: u64) {
        set_rlimit(limit);
    }

    pub fn run(&self) {
        #[cfg(target_os = "macos")]
        self.set_rlimit(30000);
        let nat_session_manager = self.nat_session_manager.clone();
        let fake_ip_manager = self.fake_ip_manager.clone();
        let host_route_manager = self.host_route_manager.clone();
        let session_route_strategy = self.session_route_strategy.clone();
        let proxy_server_config_manager = self.proxy_server_config_manager.clone();
        let active_connection_manager = self.active_connection_manager.clone();
        let process_manager = self.system_manager.clone();

        // start tun_server
        let (stared_event_sender, mut stared_event_receiver) = std::sync::mpsc::channel();
        self.run_sync_component(nat_session_manager.clone(), stared_event_sender);
        match stared_event_receiver.recv_timeout(Duration::from_secs(10)) {
            Ok(stared) => {
                log::info!("network sync component stared")
            }
            Err(_) => {
                log::info!("network sync component start fail");
                exit(1);
            }
        }

        // start dns_server & tcp_relay_server
        self.run_async_component(nat_session_manager.clone(),
                                 fake_ip_manager.clone(),
                                 host_route_manager.clone(),
                                 session_route_strategy.clone(),
                                 proxy_server_config_manager.clone(),
                                 active_connection_manager.clone(),
                                 process_manager.clone());
    }

    pub fn run_sync_component(&self, nat_session_manager: Arc<Mutex<NatSessionManager>>, stared_event_sender: std::sync::mpsc::Sender<bool>) {
        #[cfg(target_os = "windows")]
        {
            stared_event_sender.send(true);
            return;
        }

        log::info!("run sync component");
        // start tun_server
        let mut tun_server = TunServer {
            tun_ip: "10.0.0.1".to_string(),
            tun_cidr: "10.0.0.0/16".to_string(),
            tun_name: "utun9".to_string(),
            relay_addr: Ipv4Addr::from_str("10.0.0.1").unwrap(),
            relay_port: 1300,
            nat_session_manager,
        };
        spawn(move || tun_server.run_tun_server(stared_event_sender));
    }

    pub fn run_async_component(&self, nat_session_manager: Arc<Mutex<NatSessionManager>>,
                               fake_ip_manager: Arc<FakeIpManager>,
                               host_route_manager: Arc<HostRouteManager>,
                               session_route_strategy: Arc<DashMap<u16, HostRouteStrategy>>,
                               proxy_server_config_manager: Arc<ProxyServerConfigManager>,
                               active_connection_manager: Arc<ActiveConnectionManager>,
                               process_manager: Arc<SystemManager>) {

        log::info!("run async component");
        let run_time = match tokio::runtime::Builder::new_current_thread()
            .enable_all()
            // .worker_threads(process_manager.get_available_processor_num())
            // .max_blocking_threads(process_manager.get_available_processor_num() * 2)
            .worker_threads(1)
            .max_blocking_threads(1)
            .build() {

            Ok(run_time) => {
                run_time
            }
            Err(errors) => {
                log::error!("create runtime error, {}", errors);
                return;
            }
        };
        run_time.block_on(async {

            // tcp_relay_server
            let tcp_relay_server = TcpRelayServer {
                fake_ip_manager: fake_ip_manager.clone(),
                nat_session_manager: nat_session_manager.clone(),
                host_route_manager: host_route_manager.clone(),
                session_route_strategy: session_route_strategy.clone(),
                active_connection_manager: active_connection_manager.clone(),
                proxy_server_config_manager: proxy_server_config_manager.clone(),
                listen_addr: (127, 0, 0, 1),
                listen_port: 1300,
                process_manager: process_manager.clone(),
            };
            log::info!("start tcp relay sever");
            tcp_relay_server.run().await;
            log::info!("start tcp relay sever complete");
        });
    }
<<<<<<< HEAD
=======

    fn default_resolver_config(&self) -> ResolverConfig {
        let gateway = get_gateway();
        let num_concurrent_reqs = 3;
        let mut name_server_config_group = NameServerConfigGroup::with_capacity(num_concurrent_reqs);
        name_server_config_group.push(
                NameServerConfig {
                    socket_addr: SocketAddr::V4(SocketAddrV4::new(Ipv4Addr::from_str(&gateway).unwrap(), 53)),
                    protocol: Protocol::Udp,
                    tls_dns_name: None,
                    trust_nx_responses: false,
                    bind_addr: None,
                }
        );
        return config::ResolverConfig::from_parts(None, Vec::new(), name_server_config_group);
    }

    fn forward_resolver_config(&self) -> ResolverConfig {

        #[cfg(target_os="macos")]
        let gateway_addr = get_gateway();

        #[cfg(target_os="windows")]
        let gateway_addr = "192.168.0.1".to_string();
        let num_concurrent_reqs = 3;
        let mut name_server_config_group = NameServerConfigGroup::with_capacity(num_concurrent_reqs);
        name_server_config_group.push(
            NameServerConfig {
                socket_addr: SocketAddr::V4(SocketAddrV4::new(Ipv4Addr::from_str(gateway_addr.as_str()).unwrap(), 53)),
                protocol: Protocol::Udp,
                tls_dns_name: None,
                trust_nx_responses: false,
                bind_addr: None,
            }
        );
        return config::ResolverConfig::from_parts(None, Vec::new(), name_server_config_group);
    }

    fn default_resolver_opts(&self) -> ResolverOpts {
        let mut resolver_opts = config::ResolverOpts::default();
        resolver_opts.timeout = Duration::from_millis(200);
        resolver_opts.num_concurrent_reqs = 3;
        resolver_opts
    }
>>>>>>> b2d77773
}

///
pub struct AppConfig {
    pub tun_ip: String,
    pub tun_cidr: String,
    pub tun_name: String,
    pub relay_addr: Ipv4Addr,
    pub relay_port: u16,
}

#[derive(Debug, Serialize, Deserialize)]
pub struct ProcessInfo {
    pub pid: u32,
    pub process_name: String,
    pub process_execute_path: String,
}

impl Default for ProcessInfo {
    fn default() -> Self {
        Self {
            pid: 0,
            process_name: "".to_string(),
            process_execute_path: "".to_string()
        }
    }
}

impl ProcessInfo {

    pub fn get_copy(&self) -> ProcessInfo {
        ProcessInfo {
            pid: self.pid,
            process_name: self.process_name.to_string(),
            process_execute_path: self.process_execute_path.to_string()
        }
    }
}

pub struct SystemManager {
    pub system: sysinfo::System,
}

impl SystemManager {

    pub fn new() -> Self {
        Self {
            system: Default::default()
        }
    }

    pub fn get_process(&self, pid_num: u32) -> Option<ProcessInfo> {
        // TODO: FIXME
        let pid = sysinfo::Pid::from_u32(pid_num);
        let mut system = sysinfo::System::new();
        system.refresh_process(pid);
        return match system.process(pid) {
            None => None,
            Some(process) => {
                #[cfg(target_os="macos")]
                let cmd = {
                    if process.cmd().len() > 0 {
                        process.cmd()[0].to_string()
                    } else {
                        "".to_string()
                    }
                };

                #[cfg(target_os="windows")]
                let cmd = process.exe().to_str().unwrap_or_else(||"").to_string();
                Some(ProcessInfo {
                    pid: pid_num,
                    process_name: cmd.to_string(),
                    process_execute_path: cmd
                })
            }
        }
    }

    pub fn get_process_by_port(&self, port: u16) -> Option<SocketInfo> {
        let af_flags = netstat2::AddressFamilyFlags::IPV4;
        let proto_flags = netstat2::ProtocolFlags::TCP | netstat2::ProtocolFlags::UDP;
        return match netstat2::get_sockets_info(af_flags, proto_flags) {
            Ok(vec) => {
                for socket_info in vec {
                    if socket_info.local_port() == port {
                        return Some(socket_info)
                    }
                }
                None
            }
            Err(errors) => {
                None
            }
        }
    }

    pub fn get_network_interface(&self) -> Option<Vec<NetworkInterface>> {
        match local_ip_address::list_afinet_netifas() {
            Ok(vec) => {
                let mut interface_vec = vec![];
                for (interface, ip) in vec {
                    #[cfg(target_os = "macos")]
                    if matches!(ip, IpAddr::V4(_)) && interface != "lo0"{
                        interface_vec.push(NetworkInterface{
                            interface_name: interface,
                            ip_addr: ip.to_string()
                        })
                    }

                    #[cfg(target_os = "windows")]
                    if matches!(ip, IpAddr::V4(_)) && interface != "rproxifier-tun" && !interface.contains("Loopback") {
                        interface_vec.push(NetworkInterface{
                            interface_name: interface,
                            ip_addr: ip.to_string()
                        });
                    }
                }
                return Some(interface_vec)
            }
            Err(errors) => {
                log::error!("get network interface error")
            }
        }
        None
    }

    pub fn get_all_process(&self, match_str: String) -> Vec<ProcessInfo> {
        let mut system = sysinfo::System::new();
        system.refresh_processes();

        system.processes().into_iter()
            .map(|(pid, process)|{
                let process_name = process.name().to_string();
                let cmd = {
                    if process.cmd().len() > 0 {
                        process.cmd()[0].to_string()
                    } else {
                        process.name().to_string()
                    }
                };

                if process_name.contains(&match_str) || cmd.contains(&match_str) {
                    Some(ProcessInfo {
                        pid: pid.as_u32(),
                        process_name: process.name().to_string(),
                        process_execute_path: cmd
                    })
                } else {
                    None
                }
            })
            .filter(Option::is_some)
            .map(Option::unwrap)
            .collect()
    }

    fn get_available_processor_num_inner(&self) -> Option<usize> {
        Some(num_cpus::get_physical())
    }

    pub fn get_available_processor_num(&self) -> usize {
        Some(num_cpus::get_physical())
            .map_or(1, |core_num| std::cmp::max(core_num, 1))
    }
}

#[derive(Debug, Serialize, Deserialize)]
pub struct NetworkInterface {
    pub interface_name: String,
    pub ip_addr: String,
}

impl NetworkInterface {
    pub fn get_copy(&self) -> NetworkInterface {
        NetworkInterface {
            interface_name: self.interface_name.to_string(),
            ip_addr: self.ip_addr.to_string()
        }
    }
}<|MERGE_RESOLUTION|>--- conflicted
+++ resolved
@@ -59,8 +59,17 @@
 
 fn main() {
     setup_log();
+    let tcp_relay_listen_addr = if cfg!(target_os="windows") {"0.0.0.0".to_string()} else {"10.0.0.1".to_string()};
+    let tcp_relay_listen_port = 13000;
     let db = Arc::new(core::db::Db::new("data/db"));
-    let mut network = Arc::new(NetworkModule::new(10000, db.clone()));
+    let mut network = Arc::new(NetworkModule::new(
+        "",
+        10000,
+        tcp_relay_listen_addr,
+        tcp_relay_listen_port,
+        db.clone())
+    );
+
     let app = Arc::new(App::new(network));
     app.start();
 
@@ -70,12 +79,14 @@
             (POST) (/net/start_net) => {
                 let request_body: rouille::RequestBody = request.data().unwrap();
                 let start_network: NetworkInterface = serde_json::from_reader(request_body).unwrap();
+                app_cpy.setup_dns_with_primary_ip(start_network);
                 rouille::Response::json(&true)
             },
 
             (POST) (/net/stop_net) => {
                let request_body: rouille::RequestBody = request.data().unwrap();
                 let start_network: NetworkInterface = serde_json::from_reader(request_body).unwrap();
+                app_cpy.clear_dns_with_primary_ip(start_network);
                 rouille::Response::json(&true)
             },
 
@@ -200,10 +211,11 @@
             (GET) (/overview/network) => {
                 let app = app_cpy.network_module.clone();
                 let interfaces = app.clone().system_manager.get_network_interface().unwrap_or_else(||vec![]);
+                let network_state = app.clone().dns_config_manager.get_local_dns_state();
                 let bind_dns_interface = &app.clone().bind_network_interface.lock().unwrap().get_copy();
                 rouille::Response::json(&api::NetworkOverview{
                     interface_list: interfaces,
-                    network_state: false,
+                    network_state: network_state,
                     bind_interface: bind_dns_interface.get_copy()
                 })
             },
@@ -254,17 +266,69 @@
                     proxy_config_manager: network_module.proxy_server_config_manager.clone(),
                     process_manager: network_module.system_manager.clone(),
                     connection_manager: network_module.active_connection_manager.clone(),
-                    host_route_manager: network_module.host_route_manager.clone()
+                    host_route_manager: network_module.host_route_manager.clone(),
+                    tcp_relay_listen_port: network_module.tcp_relay_listen_port
                 };
 
                 ipv4_packet_interceptor.run();
             });
         }
     }
+
+    pub fn setup_dns(&self) {
+        log::info!("set up dns");
+        NetworkModule::setup_dns(&self.network_module);
+    }
+
+    pub fn setup_dns_with_primary_ip(&self, network_interface: NetworkInterface) {
+        if cfg!(target_os="macos") {
+            let mut bind_network_interface = self.network_module.bind_network_interface.lock().unwrap();
+            bind_network_interface.ip_addr = network_interface.ip_addr.clone();
+            bind_network_interface.interface_name = network_interface.interface_name.clone();
+            log::info!("setup dns with interface {:?}", network_interface.get_copy());
+
+            let primary_ip = network_interface.interface_name;
+            if primary_ip.is_empty() {
+                self.setup_dns()
+            } else {
+                log::info!("set up dns with primary ip {}", primary_ip);
+                self.network_module.setup_dns_with_interface_name(primary_ip);
+            }
+        }
+    }
+
+    pub fn clear_dns(&self) {
+        log::info!("clear dns");
+        self.network_module.clear_dns();
+    }
+
+    pub fn clear_dns_with_primary_ip(&self, network_interface: NetworkInterface) {
+        if cfg!(target_os="macos") {
+            let mut bind_network_interface = self.network_module.bind_network_interface.lock().unwrap();
+            bind_network_interface.ip_addr = "".to_string();
+            bind_network_interface.interface_name = "".to_string();
+            let primary_ip = network_interface.interface_name.to_string();
+            if primary_ip.is_empty() {
+                self.network_module.clear_dns();
+            } else {
+                log::info!("clear dns with primary ip {}", primary_ip);
+                self.network_module.clear_dns_with_interface_name(primary_ip);
+            }
+        }
+    }
+
+    pub fn clone(&self) -> App {
+        let b = self.network_module.clone();
+        App {
+            network_module: b
+        }
+    }
 }
 
 ///
 pub struct NetworkModule {
+    pub dns_listen: String,
+    pub dns_setup: DNSSetup,
     pub nat_session_manager: Arc<Mutex<NatSessionManager>>,
     pub host_route_manager: Arc<HostRouteManager>,
     pub session_route_strategy: Arc<DashMap<u16, HostRouteStrategy>>,
@@ -272,12 +336,17 @@
     pub proxy_server_config_manager: Arc<ProxyServerConfigManager>,
     pub active_connection_manager: Arc<ActiveConnectionManager>,
     pub system_manager: Arc<SystemManager>,
+    pub dns_config_manager: Arc<DnsConfigManager>,
     pub bind_network_interface: Arc<Mutex<NetworkInterface>>,
+    pub tcp_relay_listen_addr: String,
+    pub tcp_relay_listen_port: u16
 }
 
 impl NetworkModule {
-    pub fn new(net_session_begin_port: u16, db: Arc<core::db::Db>) -> Self {
+    pub fn new(dns_listen: &str, net_session_begin_port: u16, tcp_relay_listen_addr: String, tcp_relay_listen_port: u16, db: Arc<core::db::Db>) -> Self {
         Self {
+            dns_listen: dns_listen.to_string(),
+            dns_setup: sys::sys::DNSSetup::new(dns_listen.to_string()),
             nat_session_manager: Arc::new(Mutex::new(NatSessionManager::new(net_session_begin_port))),
             host_route_manager: Arc::new(HostRouteManager::new(db.clone())),
             session_route_strategy: Arc::new(DashMap::with_capacity(512)),
@@ -285,7 +354,10 @@
             proxy_server_config_manager: Arc::new(ProxyServerConfigManager::new(db.clone())),
             active_connection_manager: Arc::new(Default::default()),
             system_manager: Arc::new(SystemManager { system: Default::default() }),
-            bind_network_interface: Arc::new(Mutex::new(NetworkInterface { interface_name: "".to_string(), ip_addr: "".to_string()}))
+            dns_config_manager: Arc::new(DnsConfigManager::new(db.clone())),
+            bind_network_interface: Arc::new(Mutex::new(NetworkInterface { interface_name: "".to_string(), ip_addr: "".to_string()})),
+            tcp_relay_listen_addr,
+            tcp_relay_listen_port
         }
     }
 
@@ -308,6 +380,7 @@
         let proxy_server_config_manager = self.proxy_server_config_manager.clone();
         let active_connection_manager = self.active_connection_manager.clone();
         let process_manager = self.system_manager.clone();
+        let dns_config_manager = self.dns_config_manager.clone();
 
         // start tun_server
         let (stared_event_sender, mut stared_event_receiver) = std::sync::mpsc::channel();
@@ -329,7 +402,8 @@
                                  session_route_strategy.clone(),
                                  proxy_server_config_manager.clone(),
                                  active_connection_manager.clone(),
-                                 process_manager.clone());
+                                 process_manager.clone(),
+                                 dns_config_manager.clone());
     }
 
     pub fn run_sync_component(&self, nat_session_manager: Arc<Mutex<NatSessionManager>>, stared_event_sender: std::sync::mpsc::Sender<bool>) {
@@ -339,14 +413,16 @@
             return;
         }
 
+        let tun_ip = self.tcp_relay_listen_addr.clone();
+        let relay_port = self.tcp_relay_listen_port;
         log::info!("run sync component");
         // start tun_server
         let mut tun_server = TunServer {
-            tun_ip: "10.0.0.1".to_string(),
+            tun_ip: tun_ip.clone(),
             tun_cidr: "10.0.0.0/16".to_string(),
             tun_name: "utun9".to_string(),
-            relay_addr: Ipv4Addr::from_str("10.0.0.1").unwrap(),
-            relay_port: 1300,
+            relay_addr: Ipv4Addr::from_str(&tun_ip).unwrap(),
+            relay_port,
             nat_session_manager,
         };
         spawn(move || tun_server.run_tun_server(stared_event_sender));
@@ -358,7 +434,8 @@
                                session_route_strategy: Arc<DashMap<u16, HostRouteStrategy>>,
                                proxy_server_config_manager: Arc<ProxyServerConfigManager>,
                                active_connection_manager: Arc<ActiveConnectionManager>,
-                               process_manager: Arc<SystemManager>) {
+                               process_manager: Arc<SystemManager>,
+                               dns_config_manager: Arc<DnsConfigManager>) {
 
         log::info!("run async component");
         let run_time = match tokio::runtime::Builder::new_current_thread()
@@ -379,38 +456,85 @@
         };
         run_time.block_on(async {
 
+            // dns resolver
+            let resolver_config = self.default_resolver_config();
+            let resolver_opts = self.default_resolver_opts();
+            let resolver = async_std_resolver::resolver(resolver_config, resolver_opts).await.expect("failed to connect resolver");
+
+            // forward dns resolver
+            let forward_resolver_config = self.forward_resolver_config();
+            let forward_resolver_opts = self.default_resolver_opts();
+            let forward_resolver = async_std_resolver::resolver(forward_resolver_config, forward_resolver_opts).await.expect("failed to connect resolver");
+
+            // dns server
+            let dns_server = DnsManager {
+                resolver: Arc::new(resolver.clone()),
+                forward_resolver: Arc::new(forward_resolver.clone()),
+                fake_ip_manager: fake_ip_manager.clone(),
+                dns_config_manager: dns_config_manager.clone(),
+                dns_listen: "127.0.0.1:53".to_string(),
+            };
+            log::info!("start run dns sever");
+            #[cfg(target_os = "macos")]
+            dns_server.run_dns_server();
+            log::info!("start run dns sever complete");
+
+            let tcp_relay_listen_port = self.tcp_relay_listen_port;
+            let tcp_relay_listen_port_octets = Ipv4Addr::from_str(&self.tcp_relay_listen_addr).unwrap().octets();
             // tcp_relay_server
             let tcp_relay_server = TcpRelayServer {
+                resolver: Arc::new(resolver.clone()),
                 fake_ip_manager: fake_ip_manager.clone(),
                 nat_session_manager: nat_session_manager.clone(),
                 host_route_manager: host_route_manager.clone(),
                 session_route_strategy: session_route_strategy.clone(),
                 active_connection_manager: active_connection_manager.clone(),
                 proxy_server_config_manager: proxy_server_config_manager.clone(),
-                listen_addr: (127, 0, 0, 1),
-                listen_port: 1300,
+                listen_addr: (tcp_relay_listen_port_octets[0], tcp_relay_listen_port_octets[1], tcp_relay_listen_port_octets[2], tcp_relay_listen_port_octets[3]),
+                listen_port: tcp_relay_listen_port,
                 process_manager: process_manager.clone(),
+                dns_config_manager
             };
             log::info!("start tcp relay sever");
             tcp_relay_server.run().await;
             log::info!("start tcp relay sever complete");
         });
     }
-<<<<<<< HEAD
-=======
+
+    pub fn setup_dns(&self) {
+        log::info!("setup run dns server, listen at {}", self.dns_listen);
+        self.dns_setup.set_dns();
+        self.dns_config_manager.mark_local_dns_start();
+    }
+
+    pub fn setup_dns_with_interface_name(&self, interface_name: String) {
+        log::info!("setup run dns server, listen at {}", self.dns_listen);
+        self.dns_setup.set_dns_with_primary_interface_name(interface_name);
+        self.dns_config_manager.mark_local_dns_start();
+    }
+
+    pub fn clear_dns(&self) {
+        self.dns_setup.clear_dns();
+        self.dns_config_manager.mark_local_dns_stop();
+    }
+
+    pub fn clear_dns_with_interface_name(&self, interface_name: String) {
+        self.dns_setup.clear_dns_with_interface_name(interface_name);
+        self.dns_config_manager.mark_local_dns_stop();
+    }
 
     fn default_resolver_config(&self) -> ResolverConfig {
         let gateway = get_gateway();
         let num_concurrent_reqs = 3;
         let mut name_server_config_group = NameServerConfigGroup::with_capacity(num_concurrent_reqs);
         name_server_config_group.push(
-                NameServerConfig {
-                    socket_addr: SocketAddr::V4(SocketAddrV4::new(Ipv4Addr::from_str(&gateway).unwrap(), 53)),
-                    protocol: Protocol::Udp,
-                    tls_dns_name: None,
-                    trust_nx_responses: false,
-                    bind_addr: None,
-                }
+            NameServerConfig {
+                socket_addr: SocketAddr::V4(SocketAddrV4::new(Ipv4Addr::from_str(&gateway).unwrap(), 53)),
+                protocol: Protocol::Udp,
+                tls_dns_name: None,
+                trust_nx_responses: false,
+                bind_addr: None,
+            }
         );
         return config::ResolverConfig::from_parts(None, Vec::new(), name_server_config_group);
     }
@@ -418,10 +542,10 @@
     fn forward_resolver_config(&self) -> ResolverConfig {
 
         #[cfg(target_os="macos")]
-        let gateway_addr = get_gateway();
+            let gateway_addr = get_gateway();
 
         #[cfg(target_os="windows")]
-        let gateway_addr = "192.168.0.1".to_string();
+            let gateway_addr = "192.168.0.1".to_string();
         let num_concurrent_reqs = 3;
         let mut name_server_config_group = NameServerConfigGroup::with_capacity(num_concurrent_reqs);
         name_server_config_group.push(
@@ -442,7 +566,6 @@
         resolver_opts.num_concurrent_reqs = 3;
         resolver_opts
     }
->>>>>>> b2d77773
 }
 
 ///
